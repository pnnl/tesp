--- conflicted
+++ resolved
@@ -7,12 +7,8 @@
 
 """
 import json;
-<<<<<<< HEAD
-#import sys;
+import sys;
 import os
-=======
-import sys;
->>>>>>> 48d40b42
 import numpy as np;
 import logging
 try:
@@ -21,14 +17,10 @@
 except:
     pass
 
-<<<<<<< HEAD
 # Setting up logging
 logger = logging.getLogger(__name__)
 
-def plot_pypower (dict):
-=======
 def plot_pypower (dict, title=None, save_file=None, save_only=False):
->>>>>>> 48d40b42
   hrs = dict['hrs']
   data_b = dict['data_b']
   data_g = dict['data_g']
@@ -221,11 +213,7 @@
   dict['idx_g'] = idx_g
   return dict
 
-<<<<<<< HEAD
-def process_pypower(path, nameroot):
-=======
 def process_pypower(nameroot, title=None, save_file=None, save_only=True):
->>>>>>> 48d40b42
   """ Plots bus and generator quantities for the 9-bus system used in te30 or sgip1 examples
 
   This function reads *bus_nameroot_metrics.json* and 
@@ -249,11 +237,6 @@
       save_only (Boolean): set True with *save_file* to skip the display of the plot. Otherwise, script waits for user keypress.
   """
 
-<<<<<<< HEAD
   path = os.getcwd()
   dict = read_pypower_metrics (path, nameroot)
-  plot_pypower (dict)
-=======
-  dict = read_pypower_metrics (nameroot)
-  plot_pypower (dict, title, save_file, save_only)
->>>>>>> 48d40b42
+  plot_pypower (dict, title, save_file, save_only)