--- conflicted
+++ resolved
@@ -6,29 +6,20 @@
         :process_pypower: Reads the data and metadata, then makes the plots.  
 
 """
-import json;
-<<<<<<< HEAD
-#import sys;
+import json
 import os
-=======
-import sys;
->>>>>>> 48d40b42
-import numpy as np;
+import numpy as np
 import logging
 try:
-  import matplotlib as mpl;
-  import matplotlib.pyplot as plt;
+  import matplotlib as mpl
+  import matplotlib.pyplot as plt
 except:
     pass
 
-<<<<<<< HEAD
 # Setting up logging
 logger = logging.getLogger(__name__)
 
-def plot_pypower (dict):
-=======
 def plot_pypower (dict, title=None, save_file=None, save_only=False):
->>>>>>> 48d40b42
   hrs = dict['hrs']
   data_b = dict['data_b']
   data_g = dict['data_g']
@@ -221,11 +212,7 @@
   dict['idx_g'] = idx_g
   return dict
 
-<<<<<<< HEAD
-def process_pypower(path, nameroot):
-=======
-def process_pypower(nameroot, title=None, save_file=None, save_only=True):
->>>>>>> 48d40b42
+def process_pypower(path, nameroot, title=None, save_file=None, save_only=True):
   """ Plots bus and generator quantities for the 9-bus system used in te30 or sgip1 examples
 
   This function reads *bus_nameroot_metrics.json* and 
@@ -249,11 +236,6 @@
       save_only (Boolean): set True with *save_file* to skip the display of the plot. Otherwise, script waits for user keypress.
   """
 
-<<<<<<< HEAD
   path = os.getcwd()
   dict = read_pypower_metrics (path, nameroot)
-  plot_pypower (dict)
-=======
-  dict = read_pypower_metrics (nameroot)
-  plot_pypower (dict, title, save_file, save_only)
->>>>>>> 48d40b42
+  plot_pypower (dict, title, save_file, save_only)