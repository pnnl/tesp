<<<<<<< HEAD
# Copyright (C) 2017-2023 Battelle Memorial Institute
=======
# Copyright (C) 2017-2024 Battelle Memorial Institute
# See LICENSE file at https://github.com/pnnl/tesp
>>>>>>> 5a68b899
# file: process_eplus.py
"""Functions to plot data from the EnergyPlus agent

Public Functions:
        :process_eplus: Reads the data and metadata, then makes the plots.  

"""
import logging
import json
import os

import numpy as np
import matplotlib.pyplot as plt

# Setting up logging
logger = logging.getLogger(__name__)


def read_eplus_metrics(path, name_root, quiet=False):
    eplus_dict_path = os.path.join(path, f'eplus_{name_root}_metrics.json')

    # read the JSON file
    try:
        lp = open(eplus_dict_path).read()
        lst = json.loads(lp)
        if not quiet:
            print('Metrics data starting', lst['StartTime'])
    except:
        logger.error(f'Unable to open eplus metrics file {eplus_dict_path}')
        return

    # make a sorted list of the times
    lst.pop('StartTime')
    load_scale = 1.0
    if 'LoadScale' in lst:
        load_scale = lst.pop('LoadScale')
    print('LoadScale is', load_scale)
    meta = lst.pop('Metadata')
    times = list(map(int, list(lst.keys())))
    times.sort()
    if not quiet:
        print('There are', len(times), 'sample times')

    # parse the metadata for things of specific interest
    idx_e = {}
    for key, val in meta.items():
        if key == 'electric_demand_power_avg':
            idx_e['ELECTRIC_DEMAND_IDX'] = val['index']
            idx_e['ELECTRIC_DEMAND_UNITS'] = val['units']
        elif key == 'hvac_demand_power_avg':
            idx_e['HVAC_DEMAND_IDX'] = val['index']
            idx_e['HVAC_DEMAND_UNITS'] = val['units']
        elif key == 'occupants_total_avg':
            idx_e['OCCUPANTS_IDX'] = val['index']
            idx_e['OCCUPANTS_UNITS'] = val['units']
        elif key == 'kwhr_price_avg':
            idx_e['PRICE_IDX'] = val['index']
            idx_e['PRICE_UNITS'] = val['units']
        elif key == 'ashrae_uncomfortable_hours_avg':
            idx_e['ASHRAE_HOURS_IDX'] = val['index']
            idx_e['ASHRAE_HOURS_UNITS'] = val['units']
        elif key == 'cooling_schedule_temperature_avg':
            idx_e['COOLING_SCHEDULE_IDX'] = val['index']
            idx_e['COOLING_SCHEDULE_UNITS'] = val['units']
        elif key == 'cooling_setpoint_temperature_avg':
            idx_e['COOLING_SETPOINT_IDX'] = val['index']
            idx_e['COOLING_SETPOINT_UNITS'] = val['units']
        elif key == 'cooling_current_temperature_avg':
            idx_e['COOLING_TEMPERATURE_IDX'] = val['index']
            idx_e['COOLING_TEMPERATURE_UNITS'] = val['units']
        elif key == 'cooling_setpoint_delta_avg':
            idx_e['COOLING_DELTA_IDX'] = val['index']
            idx_e['COOLING_DELTA_UNITS'] = val['units']
        elif key == 'cooling_controlled_load_avg':
            idx_e['COOLING_POWER_IDX'] = val['index']
            idx_e['COOLING_POWER_UNITS'] = val['units']
        elif key == 'cooling_power_state_avg':
            idx_e['COOLING_STATE_IDX'] = val['index']
            idx_e['COOLING_STATE_UNITS'] = val['units']
        elif key == 'heating_schedule_temperature_avg':
            idx_e['HEATING_SCHEDULE_IDX'] = val['index']
            idx_e['HEATING_SCHEDULE_UNITS'] = val['units']
        elif key == 'heating_setpoint_temperature_avg':
            idx_e['HEATING_SETPOINT_IDX'] = val['index']
            idx_e['HEATING_SETPOINT_UNITS'] = val['units']
        elif key == 'heating_current_temperature_avg':
            idx_e['HEATING_TEMPERATURE_IDX'] = val['index']
            idx_e['HEATING_TEMPERATURE_UNITS'] = val['units']
        elif key == 'heating_setpoint_delta_avg':
            idx_e['HEATING_DELTA_IDX'] = val['index']
            idx_e['HEATING_DELTA_UNITS'] = val['units']
        elif key == 'heating_controlled_load_avg':
            idx_e['HEATING_POWER_IDX'] = val['index']
            idx_e['HEATING_POWER_UNITS'] = val['units']
        elif key == 'heating_power_state_avg':
            idx_e['HEATING_STATE_IDX'] = val['index']
            idx_e['HEATING_STATE_UNITS'] = val['units']
        elif key == 'outdoor_air_avg':
            idx_e['OUTDOOR_AIR_IDX'] = val['index']
            idx_e['OUTDOOR_AIR_UNITS'] = val['units']
        elif key == 'indoor_air_avg':
            idx_e['INDOOR_AIR_IDX'] = val['index']
            idx_e['INDOOR_AIR_UNITS'] = val['units']
        elif key == 'heating_volume_avg':
            idx_e['HEATING_VOLUME_IDX'] = val['index']
            idx_e['HEATING_VOLUME_UNITS'] = val['units']
        elif key == 'cooling_volume_avg':
            idx_e['COOLING_VOLUME_IDX'] = val['index']
            idx_e['COOLING_VOLUME_UNITS'] = val['units']
        elif key == 'offer_kw_avg':
            idx_e['OFFER_KW_IDX'] = val['index']
            idx_e['OFFER_KW_UNITS'] = val['units']
        elif key == 'offer_cleared_price_avg':
            idx_e['OFFER_CLEARED_PRICE_IDX'] = val['index']
            idx_e['OFFER_CLEARED_PRICE_UNITS'] = val['units']
        elif key == 'offer_cleared_kw_avg':
            idx_e['OFFER_CLEARED_KW_IDX'] = val['index']
            idx_e['OFFER_CLEARED_KW_UNITS'] = val['units']
        elif key == 'offer_cleared_degF_avg':
            idx_e['OFFER_CLEARED_DEGF_IDX'] = val['index']
            idx_e['OFFER_CLEARED_DEGF_UNITS'] = val['units']

    # make sure we found the metric indices of interest
    building = list(lst['3600'].keys())[0]
    ary = lst['3600'][building]
    if not quiet:
        print('There are', len(ary), 'metrics for', building)
        print('1st hour price =', ary[idx_e['PRICE_IDX']], idx_e['PRICE_UNITS'])

    # create a NumPy array of all metrics for the first building, 8760*39 doubles
    # we also want a NumPy array of times in hours
    data = np.empty(shape=(len(times), len(ary)), dtype=float)
    if not quiet:
        print('Constructed', data.shape, 'NumPy array')
    i = 0
    for t in times:
        ary = lst[str(t)][building]
        data[i, :] = ary
        i = i + 1
    hrs = np.array(times, dtype=float)
    denom = 3600.0
    hrs /= denom

    # display some averages
    if not quiet:
        print('Average price  = {:.5f}'.format(data[:, idx_e['PRICE_IDX']].mean()), idx_e['PRICE_UNITS'])
        print('Average demand = {:.2f}'.format(data[:, idx_e['ELECTRIC_DEMAND_IDX']].mean()),
              idx_e['ELECTRIC_DEMAND_UNITS'])
        print('Average HVAC   = {:.2f}'.format(data[:, idx_e['HVAC_DEMAND_IDX']].mean()), idx_e['HVAC_DEMAND_UNITS'])
        print('Average uncomf = {:.5f}'.format(data[:, idx_e['ASHRAE_HOURS_IDX']].mean()), idx_e['ASHRAE_HOURS_UNITS'])
        print('Average people = {:.2f}'.format(data[:, idx_e['OCCUPANTS_IDX']].mean()), idx_e['OCCUPANTS_UNITS'])

        print('Average cooling power = {:9.2f}'.format(data[:, idx_e['COOLING_POWER_IDX']].mean()),
              idx_e['COOLING_POWER_UNITS'])
        print('Average cooling temp  = {:9.2f}'.format(data[:, idx_e['COOLING_TEMPERATURE_IDX']].mean()),
              idx_e['COOLING_TEMPERATURE_UNITS'])
        print('Average cooling sched = {:9.2f}'.format(data[:, idx_e['COOLING_SCHEDULE_IDX']].mean()),
              idx_e['COOLING_SCHEDULE_UNITS'])
        print('Average cooling delta = {:9.2f}'.format(data[:, idx_e['COOLING_DELTA_IDX']].mean()),
              idx_e['COOLING_DELTA_UNITS'])
        print('Average cooling setpt = {:9.2f}'.format(data[:, idx_e['COOLING_SETPOINT_IDX']].mean()),
              idx_e['COOLING_SETPOINT_UNITS'])
        print('Average cooling vol   = {:9.2f}'.format(data[:, idx_e['COOLING_VOLUME_IDX']].mean()),
              idx_e['COOLING_VOLUME_UNITS'])

        print('Average heating power = {:9.2f}'.format(data[:, idx_e['HEATING_POWER_IDX']].mean()),
              idx_e['HEATING_POWER_UNITS'])
        print('Average heating temp  = {:9.2f}'.format(data[:, idx_e['HEATING_TEMPERATURE_IDX']].mean()),
              idx_e['HEATING_TEMPERATURE_UNITS'])
        print('Average heating sched = {:9.2f}'.format(data[:, idx_e['HEATING_SCHEDULE_IDX']].mean()),
              idx_e['HEATING_SCHEDULE_UNITS'])
        print('Average heating delta = {:9.2f}'.format(data[:, idx_e['HEATING_DELTA_IDX']].mean()),
              idx_e['HEATING_DELTA_UNITS'])
        print('Average heating setpt = {:9.2f}'.format(data[:, idx_e['HEATING_SETPOINT_IDX']].mean()),
              idx_e['HEATING_SETPOINT_UNITS'])
        print('Average heating vol   = {:9.2f}'.format(data[:, idx_e['HEATING_VOLUME_IDX']].mean()),
              idx_e['HEATING_VOLUME_UNITS'])

        print('Average outdoor air   = {:9.2f}'.format(data[:, idx_e['OUTDOOR_AIR_IDX']].mean()),
              idx_e['OUTDOOR_AIR_UNITS'])
        print('Average indoor air    = {:9.2f}'.format(data[:, idx_e['INDOOR_AIR_IDX']].mean()),
              idx_e['INDOOR_AIR_UNITS'])

        if ('OFFER_KW_IDX' in idx_e) and ('OFFER_CLEARED_KW_IDX' in idx_e) and ('OFFER_CLEARED_DEGF_IDX' in idx_e) and (
                'OFFER_CLEARED_PRICE_IDX' in idx_e):
            print('Consensus Market     Mean       Max')
            print('   Offer kW     {:9.2f} {:9.2f}'.format(data[:, idx_e['OFFER_KW_IDX']].mean(),
                                                           np.amax(data[:, idx_e['OFFER_KW_IDX']])))
            print('   Local kW     {:9.2f} {:9.2f}'.format(abs(data[:, idx_e['OFFER_CLEARED_KW_IDX']].mean()),
                                                           np.amax(np.abs(data[:, idx_e['OFFER_CLEARED_KW_IDX']]))))
            print('   Local dDegF  {:9.2f} {:9.2f}'.format(data[:, idx_e['OFFER_CLEARED_DEGF_IDX']].mean(),
                                                           np.amax(data[:, idx_e['OFFER_CLEARED_DEGF_IDX']])))
            print('   Clear Price  {:9.2f} {:9.2f}'.format(data[:, idx_e['OFFER_CLEARED_PRICE_IDX']].mean(),
                                                           np.amax(data[:, idx_e['OFFER_CLEARED_PRICE_IDX']])))

    # limit out-of-range initial values
    np.clip(data[:, idx_e['COOLING_TEMPERATURE_IDX']], 0, 100, data[:, idx_e['COOLING_TEMPERATURE_IDX']])
    np.clip(data[:, idx_e['COOLING_SETPOINT_IDX']], 0, 100, data[:, idx_e['COOLING_SETPOINT_IDX']])
    np.clip(data[:, idx_e['COOLING_SCHEDULE_IDX']], 0, 100, data[:, idx_e['COOLING_SCHEDULE_IDX']])
    np.clip(data[:, idx_e['HEATING_TEMPERATURE_IDX']], 0, 100, data[:, idx_e['HEATING_TEMPERATURE_IDX']])
    np.clip(data[:, idx_e['HEATING_SETPOINT_IDX']], 0, 100, data[:, idx_e['HEATING_SETPOINT_IDX']])
    np.clip(data[:, idx_e['HEATING_SCHEDULE_IDX']], 0, 100, data[:, idx_e['HEATING_SCHEDULE_IDX']])

    return {
        'hrs': hrs,
        'data_e': data,
        'idx_e': idx_e
    }


def plot_eplus(diction, title=None, save_file=None, save_only=False):
    hrs = diction['hrs']
    data = diction['data_e']
    idx_e = diction['idx_e']
    ncols = 3
    bConsensus = False

    if (('OFFER_KW_IDX' in idx_e) and ('OFFER_CLEARED_KW_IDX' in idx_e) and
            ('OFFER_CLEARED_DEGF_IDX' in idx_e) and ('OFFER_CLEARED_PRICE_IDX' in idx_e)):
        bConsensus = True
        ncols += 1

    # display a plot
    width = 12.0
    height = 8.0
    fig, ax = plt.subplots(3, ncols, sharex='col', figsize=(width, height), constrained_layout=True)
    if title is not None:
        fig.suptitle(title)

    ax[0, 0].plot(hrs, data[:, idx_e['COOLING_TEMPERATURE_IDX']], color='blue', label='Actual')
    ax[0, 0].plot(hrs, data[:, idx_e['COOLING_SETPOINT_IDX']], color='red', label='Setpoint')
    ax[0, 0].plot(hrs, data[:, idx_e['COOLING_SCHEDULE_IDX']], color='green', label='Schedule')
    #    ax[0,0].plot(hrs, data[:,idx_e['INDOOR_AIR_IDX']], color='magenta', label='Indoor')
    ax[0, 0].set_ylabel(idx_e['COOLING_TEMPERATURE_UNITS'])
    ax[0, 0].set_title('Volume Average Cooling')
    ax[0, 0].legend(loc='best')

    ax[1, 0].plot(hrs, data[:, idx_e['HEATING_TEMPERATURE_IDX']], color='blue', label='Actual')
    ax[1, 0].plot(hrs, data[:, idx_e['HEATING_SETPOINT_IDX']], color='red', label='Setpoint')
    ax[1, 0].plot(hrs, data[:, idx_e['HEATING_SCHEDULE_IDX']], color='green', label='Schedule')
    #    ax[1,0].plot(hrs, data[:,idx_e['INDOOR_AIR_IDX']], color='magenta', label='Indoor')
    ax[1, 0].set_ylabel(idx_e['HEATING_TEMPERATURE_UNITS'])
    ax[1, 0].set_title('Volume Average Heating')
    ax[1, 0].legend(loc='best')

    ax[2, 0].plot(hrs, data[:, idx_e['OUTDOOR_AIR_IDX']], color='blue', label='Outdoor')
    ax[2, 0].plot(hrs, data[:, idx_e['INDOOR_AIR_IDX']], color='red', label='Indoor')
    ax[2, 0].set_ylabel(idx_e['OUTDOOR_AIR_UNITS'])
    ax[2, 0].set_title('Average Temperatures')
    ax[2, 0].legend(loc='best')

    ax[0, 1].plot(hrs, data[:, idx_e['PRICE_IDX']], color='blue', label='Actual')
    ax[0, 1].set_ylabel(idx_e['PRICE_UNITS'])
    ax[0, 1].set_title('Real-time Price')

    ax[1, 1].plot(hrs, 0.001 * data[:, idx_e['ELECTRIC_DEMAND_IDX']], color='blue', label='Total')
    ax[1, 1].plot(hrs, 0.001 * data[:, idx_e['HVAC_DEMAND_IDX']], color='red', label='HVAC')
    ax[1, 1].set_ylabel('kW')
    ax[1, 1].set_title('Building Electrical Demand')
    ax[1, 1].legend(loc='best')

    #    ax[2,1].plot(hrs, data[:,idx_e['COOLING_DELTA_IDX']], color='blue', label='Cooling')
    #    ax[2,1].plot(hrs, data[:,idx_e['HEATING_DELTA_IDX']], color='red', label='Heating')
    #    ax[2,1].set_ylabel(idx_e['HEATING_STATE_UNITS'])
    ax[2, 1].plot(hrs, 0.001 * data[:, idx_e['COOLING_POWER_IDX']], color='blue', label='Cooling')
    ax[2, 1].plot(hrs, 0.001 * data[:, idx_e['HEATING_POWER_IDX']], color='red', label='Heating')
    ax[2, 1].plot(hrs, 0.001 * data[:, idx_e['HVAC_DEMAND_IDX']], color='green', label='HVAC')
    ax[2, 1].set_ylabel('kW')
    ax[2, 1].set_title('DX/Electrical Coil Demand')
    ax[2, 1].legend(loc='best')

    ax[0, 2].plot(hrs, data[:, idx_e['OCCUPANTS_IDX']], color='blue')
    ax[0, 2].set_ylabel(idx_e['OCCUPANTS_UNITS'])
    ax[0, 2].set_title('Occupants')

    ax[1, 2].plot(hrs, data[:, idx_e['ASHRAE_HOURS_IDX']], color='blue')
    ax[1, 2].set_ylabel(idx_e['ASHRAE_HOURS_UNITS'])
    ax[1, 2].set_title('Uncomfortable Hours')

    ax[2, 2].plot(hrs, 0.001 * data[:, idx_e['HEATING_VOLUME_IDX']] + 0.001 * data[:, idx_e['COOLING_VOLUME_IDX']],
                  color='magenta', label='Total')
    ax[2, 2].plot(hrs, 0.001 * data[:, idx_e['COOLING_VOLUME_IDX']], color='blue', label='Cooling')
    ax[2, 2].plot(hrs, 0.001 * data[:, idx_e['HEATING_VOLUME_IDX']], color='red', label='Heating')
    ax[2, 2].set_ylabel('thousand m^3')
    ax[2, 2].set_title('Sensible Zone Volumes')
    ax[2, 2].legend(loc='best')

    if bConsensus:
        ax[0, 3].set_title('Consensus Price')
        ax[0, 3].plot(hrs, data[:, idx_e['OFFER_CLEARED_PRICE_IDX']])
        ax[0, 3].set_ylabel(idx_e['OFFER_CLEARED_PRICE_UNITS'])

        ax[1, 3].set_title('Consensus Loads')
        ax[1, 3].plot(hrs, data[:, idx_e['OFFER_KW_IDX']], color='red', label='Supply Offer')
        ax[1, 3].plot(hrs, np.abs(data[:, idx_e['OFFER_CLEARED_KW_IDX']]), color='blue', label='Local Cleared')
        ax[1, 3].set_ylabel(idx_e['OFFER_KW_UNITS'])
        ax[1, 3].legend(loc='best')

        ax[2, 3].set_title('Consensus Thermostat')
        ax[2, 3].plot(hrs, data[:, idx_e['OFFER_CLEARED_DEGF_IDX']])
        ax[2, 3].set_ylabel(idx_e['OFFER_CLEARED_DEGF_UNITS'])

    for i in range(ncols):
        ax[2, i].set_xlabel('Hours')

    if save_file is not None:
        plt.savefig(save_file)
    if not save_only:
        plt.show()


def process_eplus(name_root, title=None, save_file=None, save_only=False):
    """ Plots the min and max line-neutral voltages for every billing meter

    This function reads *eplus_[name_root]_metrics.json* for both metadata and data.
    This must exist in the current working directory.
    One graph is generated with 3 subplots:

    1. Cooling system setpoint, actual temperature and the difference between them.
    2. Heating system setpoint, actual temperature and the difference between them.
    3. Price that the building controller responded to.

    Args:
        name_root (str): name of the TESP case, not necessarily the same as the EnergyPlus case, without the extension
        title (str): supertitle for the page of plots.
        save_file (str): name of a file to save plot, should include the *png* or *pdf* extension to determine type.
        save_only (bool): set True with *save_file* to skip the display of the plot. Otherwise, script waits for user keypress.
    """
    path = os.getcwd()
    diction = read_eplus_metrics(path, name_root)
    plot_eplus(diction, title, save_file, save_only)<|MERGE_RESOLUTION|>--- conflicted
+++ resolved
@@ -1,9 +1,6 @@
-<<<<<<< HEAD
-# Copyright (C) 2017-2023 Battelle Memorial Institute
-=======
 # Copyright (C) 2017-2024 Battelle Memorial Institute
 # See LICENSE file at https://github.com/pnnl/tesp
->>>>>>> 5a68b899
+# Copyright (C) 2017-2023 Battelle Memorial Institute
 # file: process_eplus.py
 """Functions to plot data from the EnergyPlus agent
 
