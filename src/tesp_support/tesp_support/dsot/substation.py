--- conflicted
+++ resolved
@@ -1858,10 +1858,6 @@
                             publish(water_heater_name + '/lower_tank_setpoint', obj.Setpoint_bottom)
                             publish(water_heater_name + '/upper_tank_setpoint', obj.Setpoint_upper)
                             # print('My published setpoints',obj.Setpoint_bottom, obj.Setpoint_upper)
-<<<<<<< HEAD
-
-=======
->>>>>>> 2da504f0
 
                     timing(proc[17], True)
                     if write_metrics:
