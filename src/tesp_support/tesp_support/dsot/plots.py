--- conflicted
+++ resolved
@@ -4794,17 +4794,13 @@
     agent_prefix = '/DSO_'
     GLD_prefix = '/Substation_'
 
-<<<<<<< HEAD
-=======
     metadata_path = "../" + case_config['dataPath']
     metadata_file = case_config['dsoPopulationFile']
     dso_meta_file = metadata_path + '/' + metadata_file
 
-    # base_case = os.getcwd()
-    base_case = 'C:/Users/reev057/PycharmProjects/DSO+T/Data/Simdata/DER2/V1.1-1317-gfbf326a2/MR-Batt/lean_8_bt'
-    trans_case = 'C:/Users/reev057/PycharmProjects/DSO+T/Data/Simdata/DER2/V1.1-1317-gfbf326a2/MR-Flex/lean_8_fl'
-
->>>>>>> 2db7a728
+    base_case = os.getcwd()
+    trans_case = base_case
+
     # Check if there is a plots folder - create if not.
     check_folder = os.path.isdir(data_path + '/plots')
     if not check_folder:
@@ -4819,11 +4815,7 @@
 
 
     # ---------- Flags to turn on and off plot types etc
-<<<<<<< HEAD
     LoadExData = False # load example data frames of GLD and agent data
-=======
-    LoadExData = True  # load example data frames of GLD and agent data
->>>>>>> 2db7a728
     DictUpdate = False
     EdgeCases = False
     DailyProfilePlots = True  # plot daily load profiles
@@ -4838,7 +4830,7 @@
     gen_plots = False  # Plot generation
     transmission_plots = False  # Plot transmission
     LMP_check = False
-    dso_plots = True  # Plot dso items such as RT and DA quantities and loads
+    dso_plots = False  # Plot dso items such as RT and DA quantities and loads
     BidCurve3D = False  # Work in progress plot of bid and supply curves for an entire day.
     customer_analysis = False  # plot change in customer metrics between two cases.
 
@@ -5949,7 +5941,7 @@
         # der_stack_plot(dso_range, day_range, metadata_path, base_case)
 
         for day in day_range:
-            dso_market_plot(dso_range, str(day), base_case, dso_metadata_file, metadata_path)
+            dso_market_plot(dso_range, str(day), base_case, metadata_file, metadata_path)
         # dso_load_stats(dso_range, month_def, data_path)
 
         # bldg_load_stack(dso_range, day_range, base_case, agent_prefix, GLD_prefix, dso_meta_file, metadata_path)
