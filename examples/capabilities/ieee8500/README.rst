These example files are based on the IEEE 8500-node Feeder model, as adapted
for the SGIP-3 use case and the NIST TE Challenge 2. This is a larger example and takes longer to run. More information 
is available at https://pages.nist.gov/TEChallenge/library/ and panel presentations from IEEE ISGT 2018.  The backbone feeder model is documented at
https://ieeexplore.ieee.org/document/5484381/

**Running the base case:**

1. A current build of GridLAB-D from branch feature/1048 (or newer feature/1173) is required.

2. "gridlabd IEEE_8500.glm" runs the base case. This example simulates one day but can take tens of minutes.
 

In order to plot results from the JSON files, Python 3 and the matplotlib package can be used:

1. "python3 glm_dict.py IEEE_8500" will create circuit metadata for plotting. 

2. "python3 process_gld.py IEEE_8500 &" will plot various metrics when the simulation finishes.

3. "python3 process_voltages.py IEEE_8500 &" will plot all meter voltages on the same graph.

Alternatively, you can insert "recorders" into IEEE_8500.glm, which will create CSV files
for plotting and post-processing. The simulation takes longer with CSV file output.

Notes on building or modifying the base case:

1. Weather CSV files were made from the adjust*.m files to create sunny and cloudy days from TMY data.

2. Feeder generator MATLAB scripts add houses, water heaters, air conditioners, solar panels and batteries to the 8500-node feeder base model in the backbone subdirectory. One produces IEEE_8500.glm for the base case, used by all teams. The other, found under PNNLteam subdirectory, produces inv8500.glm for PNNL simulations of smart inverters.

3. The house*.csv files contain equivalent thermal parameter (ETP) model parameters exported from GridLAB-D. These may be helpful if simulating houses on your own. See http://gridlab-d.shoutwiki.com/wiki/Residential_module_user%27s_guide for information about GridLAB-D's house model, including equivalent thermal parameters (ETP).

<<<<<<< HEAD
**Base File Directory:**

- *adjust_solar_direct.m* MATLAB helper function that ramps the direct solar insulation during a postulated cloud transient
- *adjust_temperature.m*: MATLAB helper function that ramps the temperature during a postulated cloud transient
- *backbone*: the IEEE 8500-node model as defined by the original authors for OpenDSS
- *CAISO_DAM_and_RTP_SG_LNODE13A_20170706-07_data.xlsx*: optional day-ahead market and real-time locational marginal price (LMP) data
- *clean.bat*: Windows batch file that removes output and temporary files
- *clean.sh*: Linux/Mac script that removes output and temporary files
- *climate.csv*: hourly temperature, humidity, solar_direct, solar_diffuse, pressure, wind_speed read by IEEE_8500.glm: **copy either sunny.csv or cloudy.csv to this file, depending on which case you wish to run**
- *Cloudy_Day.png*: screen shot of process_gld.py plots for the cloudy day
- *Cloudy_Voltages.png*: screen shot of process_voltages.py plots for the cloudy day
- *cloudy.csv*: copy to *climate.csv* to simulate a day with afternoon cloud transient
- *Cloudy.fig*: MATLAB plot of the correlated cloudy day temperature and solar irradiance
- *estimate_ac_size.m*: MATLAB helper function that estimates the house HVAC load as determined by GridLAB-D's autosizing feature. These values are embedded as comments in *IEEE_8500.glm*, which may be useful if modeling the HVAC load as a ZIP load.
- *gld_strict_name.m*: MATLAB helper function to ensure GridLAB-D names don't start with a number, as they can with OpenDSS files under *backbone*, but is not allowed in GridLAB-D
- *glm_dict.py*: creates output metadata for a GridLAB-D input file: **python glm_dict.py IEEE_8500** before attempting to plot the JSON files
- *house_ca.csv*: house ETP parameters from the base case: may be useful for your own house models.
- *house_cm.csv*: house ETP parameters from the base case: may be useful for your own house models.
- *house_ua.csv*: house ETP parameters from the base case: may be useful for your own house models.
- *house_um.csv*: house ETP parameters from the base case: may be useful for your own house models.
- *IEEE_8500.glm*: base case feeder, populated with houses, PV and batteries.
- *IEEE_8500gener_whouses.m*: MATLAB script that produces *IEEE_8500.glm* from files under *backbone*
- *main_regulator.csv*: total feeder current in the base case: may be useful in benchmarking your own power flow solver.
- *PNNLteam*: subdirectory with PNNL's participation files: see next section.
- *process_gld.py*: sample Python script to plot feeder, capacitor, regulator, voltage, inverter and house variables
- *process_voltages.py*: sample Python script to plot all house voltages
- *README.md*: this file
- *schedules.glm*: cooling, heating, lighting and other end-use appliance schedules referenced by *IEEE_8500.glm*
- *substation_load.csv*: total feeder load and positive sequence voltage in the base case: may be useful in benchmarking your own power flow solver.
- *Sunny_Day.png*: screen shot of process_gld.py plots for the sunny day
- *Sunny_Voltages.png*: screen shot of process_voltages.py plots for the sunny day
- *sunny.csv*: copy to *climate.csv* to simulate a clear, sunny day
- *sunny.fig*: MATLAB plot of the correlated sunny day temperature and solar irradiance
- *TE_Challenge_Metrics.docx*: documentation of the use case metrics of interest to the entire NIST TE Challenge 2 team

**PNNL Team Files:**
=======
### Base File Directory

- *adjust_solar_direct.m*; MATLAB helper function that ramps the direct solar insulation during a postulated cloud transient
- *adjust_temperature.m*; MATLAB helper function that ramps the temperature during a postulated cloud transient
- *backbone*; the IEEE 8500-node model as defined by the original authors for OpenDSS
- *CAISO_DAM_and_RTP_SG_LNODE13A_20170706-07_data.xlsx*; optional day-ahead market and real-time locational marginal price (LMP) data
- *clean.bat*; Windows batch file that removes output and temporary files
- *clean.sh*; Linux/Mac script that removes output and temporary files
- *climate.csv*; hourly temperature, humidity, solar_direct, solar_diffuse, pressure, wind_speed read by IEEE_8500.glm; **copy either sunny.csv or cloudy.csv to this file, depending on which case you wish to run**
- *Cloudy_Day.png*; screen shot of process_gld.py plots for the cloudy day
- *Cloudy_Voltages.png*; screen shot of process_voltages.py plots for the cloudy day
- *cloudy.csv*; copy to *climate.csv* to simulate a day with afternoon cloud transient
- *Cloudy.fig*; MATLAB plot of the correlated cloudy day temperature and solar irradiance
- *estimate_ac_size.m*; MATLAB helper function that estimates the house HVAC load as determined by GridLAB-D's autosizing feature. These values are embedded as comments in *IEEE_8500.glm*, which may be useful if modeling the HVAC load as a ZIP load.
- *gld_strict_name.m*; MATLAB helper function to ensure GridLAB-D names don't start with a number, as they can with OpenDSS files under *backbone*, but is not allowed in GridLAB-D
- *glm_dict.py*; creates output metadata for a GridLAB-D input file; **python glm_dict.py IEEE_8500** before attempting to plot the JSON files
- *house_ca.csv*; house ETP parameters from the base case; may be useful for your own house models.
- *house_cm.csv*; house ETP parameters from the base case; may be useful for your own house models.
- *house_ua.csv*; house ETP parameters from the base case; may be useful for your own house models.
- *house_um.csv*; house ETP parameters from the base case; may be useful for your own house models.
- *IEEE_8500.glm*; base case feeder, populated with houses, PV and batteries.
- *IEEE_8500gener_whouses.m*; MATLAB script that produces *IEEE_8500.glm* from files under *backbone*
- *main_regulator.csv*; total feeder current in the base case; may be useful in benchmarking your own power flow solver.
- *PNNLteam*; subdirectory with PNNL's participation files; see next section.
- *process_gld.py*; sample Python script to plot feeder, capacitor, regulator, voltage, inverter and house variables
- *process_voltages.py*; sample Python script to plot all house voltages
- *README.md*; this file
- *schedules.glm*; cooling, heating, lighting and other end-use appliance schedules referenced by *IEEE_8500.glm*
- *substation_load.csv*; total feeder load and positive sequence voltage in the base case; may be useful in benchmarking your own power flow solver.
- *Sunny_Day.png*; screen shot of process_gld.py plots for the sunny day
- *Sunny_Voltages.png*; screen shot of process_voltages.py plots for the sunny day
- *sunny.csv*; copy to *climate.csv* to simulate a clear, sunny day
- *sunny.fig*; MATLAB plot of the correlated sunny day temperature and solar irradiance
- *TE_Challenge_Metrics.docx*; documentation of the use case metrics of interest to the entire NIST TE Challenge 2 team
- *voltage.player*; player file for voltage

### PNNL Team Files
>>>>>>> 082bc541

The subdirectory *PNNLteam* contains files used only for the pre-cooling
thermostat and smart inverter simulations, as presented by PNNL at
IEEE ISGT 2018.  See the report on NIST TE Challenge 2 for more details.
To run these simulations, you will need to install TESP, which includes 
FNCS and the *tesp_support* Python package. These simulations require a 
recent build of GridLAB-D from the feature/1173 branch (newer than the 
version posted for the base case), which is included with TESP. Also, newer
versions of TESP run on Linux only. For Windows or Mac OS X, you will have
to run TESP in a virtual machine or Docker container.

*inv30.glm* is a small 30-house test case with smart inverters, and 
*inv8500.glm* is the larger feeder model with smart inverters.  

*invti30.glm* is the 30-house test case with smart inverters, and the 
house *thermal_integrity_level* attribute specified instead of the 
individual R values and airchange_per_hour values.  The log file 
*precoolti30.log* will contain the house equivalent thermal parameter 
(ETP) model as estimate from the thermal integrity level.  

All three run over FNCS with the precooling agent in tesp_support.precool.  
Since ISGT 2018, some changes have been made to the precooling agent:

- Only 25 houses are allowed to change setpoint at each time step: others wait until a subsequent step
- The precooling temperature offset is randomized from 1.9 to 2.1 degrees

These simulations take up to 1 hour to run.  Example steps are: 

    a. "python3 prepare_cases.py"
    b. "./run8500.sh"
    c. "python3 plots.py inv8500" after the simulation completes
    d. "python3 bill.py inv8500"
    e. "python3 plot_invs.py inv8500"

There are three GridLAB-D definitions near the top of *inv30.glm*, 
*invti30.glm* and *inv8500.glm*.  These determine the solar inverter 
control modes, and (only) one of them should be enabled. The script files
do this on the command line to GridLAB-D, e.g., *-D INV_MODE=VOLT_VAR*.
Inside the GLM files, one and only one of the following lines must
be left uncommented:

- #define INVERTER_MODE=${INV_MODE}
- //#define INVERTER_MODE=CONSTANT_PF
- //#define INVERTER_MODE=VOLT_VAR
- //#define INVERTER_MODE=VOLT_WATT

*InvFeederGen.m* was adapted from *IEEE_8500gener_whouses.m* in the parent 
directory, to populate *inv8500.glm* in a similar way, but with smart 
inverter functions added.  See the TESP documentation for guidance on 
interpreting the other files in this directory.  

- *bill.py*: calculates and plots a summary of meter bills
- *clean.sh*: script to clean out log files and output files
- *inv30.glm*: a 30-house test case with smart inverters
- *inv8500.glm*: the 8500-node test case with smart inverters
- *invti30.glm*: a 30-house test case with smart inverters and simplified house thermal integrity inputs
- *invFeederGen.m*: a MATLAB helper script that populates 8500-node with smart inverters, based on the ../backbone directory
- *kill5570.sh*: helper script that stops processes listening on port 5570
- *parser.py*: testing script for parsing FNCS values
- *plot_invs.py*: tabulates and plots the meter with most overvoltage counts
- *plots.py*: plots the GridLAB-D and agent outputs using tesp_support functions
- *prepare_cases.py*: prepares the JSON dictionaries and FNCS configuration for both cases, using tesp_support functions
- *prices.player*: time-of-day rates to publish over FNCS
- *run30.sh*: script that runs the 30-house case, inverters in constant power factor mode
- *runti30.sh*: script that runs the 30-house case with simplified thermal integrity input, and volt-var mode inverters
- *run8500.sh*: script that runs the 8500-node case with no price, voltage or smart inverter response
- *run8500base.sh*: script that runs the 8500-node case, responsive to time-of-use rates and overvoltages
- *run8500tou.sh*: script that runs the 8500-node case, price response to time-of-use rates, no smart inverters
- *run8500volt.sh*: script that runs the 8500-node case, precooling response to overvoltage, no smart inverters
- *run8500vvar.sh*: script that runs the 8500-node case, non-transactive, smart inverter volt-var mode
- *run8500vwatt.sh*: script that runs the 8500-node case, non-transactive, smart inverter volt-watt mode

Copyright (c) 2017-2020, Battelle Memorial Institute

License: https://github.com/pnnl/tesp/blob/master/LICENSE<|MERGE_RESOLUTION|>--- conflicted
+++ resolved
@@ -8,7 +8,7 @@
 1. A current build of GridLAB-D from branch feature/1048 (or newer feature/1173) is required.
 
 2. "gridlabd IEEE_8500.glm" runs the base case. This example simulates one day but can take tens of minutes.
- 
+
 
 In order to plot results from the JSON files, Python 3 and the matplotlib package can be used:
 
@@ -29,10 +29,10 @@
 
 3. The house*.csv files contain equivalent thermal parameter (ETP) model parameters exported from GridLAB-D. These may be helpful if simulating houses on your own. See http://gridlab-d.shoutwiki.com/wiki/Residential_module_user%27s_guide for information about GridLAB-D's house model, including equivalent thermal parameters (ETP).
 
-<<<<<<< HEAD
 **Base File Directory:**
 
-- *adjust_solar_direct.m* MATLAB helper function that ramps the direct solar insulation during a postulated cloud transient
+- *adjust_solar_direct.m*: MATLAB helper function that ramps the direct
+solar insulation during a postulated cloud transient
 - *adjust_temperature.m*: MATLAB helper function that ramps the temperature during a postulated cloud transient
 - *backbone*: the IEEE 8500-node model as defined by the original authors for OpenDSS
 - *CAISO_DAM_and_RTP_SG_LNODE13A_20170706-07_data.xlsx*: optional day-ahead market and real-time locational marginal price (LMP) data
@@ -66,45 +66,6 @@
 - *TE_Challenge_Metrics.docx*: documentation of the use case metrics of interest to the entire NIST TE Challenge 2 team
 
 **PNNL Team Files:**
-=======
-### Base File Directory
-
-- *adjust_solar_direct.m*; MATLAB helper function that ramps the direct solar insulation during a postulated cloud transient
-- *adjust_temperature.m*; MATLAB helper function that ramps the temperature during a postulated cloud transient
-- *backbone*; the IEEE 8500-node model as defined by the original authors for OpenDSS
-- *CAISO_DAM_and_RTP_SG_LNODE13A_20170706-07_data.xlsx*; optional day-ahead market and real-time locational marginal price (LMP) data
-- *clean.bat*; Windows batch file that removes output and temporary files
-- *clean.sh*; Linux/Mac script that removes output and temporary files
-- *climate.csv*; hourly temperature, humidity, solar_direct, solar_diffuse, pressure, wind_speed read by IEEE_8500.glm; **copy either sunny.csv or cloudy.csv to this file, depending on which case you wish to run**
-- *Cloudy_Day.png*; screen shot of process_gld.py plots for the cloudy day
-- *Cloudy_Voltages.png*; screen shot of process_voltages.py plots for the cloudy day
-- *cloudy.csv*; copy to *climate.csv* to simulate a day with afternoon cloud transient
-- *Cloudy.fig*; MATLAB plot of the correlated cloudy day temperature and solar irradiance
-- *estimate_ac_size.m*; MATLAB helper function that estimates the house HVAC load as determined by GridLAB-D's autosizing feature. These values are embedded as comments in *IEEE_8500.glm*, which may be useful if modeling the HVAC load as a ZIP load.
-- *gld_strict_name.m*; MATLAB helper function to ensure GridLAB-D names don't start with a number, as they can with OpenDSS files under *backbone*, but is not allowed in GridLAB-D
-- *glm_dict.py*; creates output metadata for a GridLAB-D input file; **python glm_dict.py IEEE_8500** before attempting to plot the JSON files
-- *house_ca.csv*; house ETP parameters from the base case; may be useful for your own house models.
-- *house_cm.csv*; house ETP parameters from the base case; may be useful for your own house models.
-- *house_ua.csv*; house ETP parameters from the base case; may be useful for your own house models.
-- *house_um.csv*; house ETP parameters from the base case; may be useful for your own house models.
-- *IEEE_8500.glm*; base case feeder, populated with houses, PV and batteries.
-- *IEEE_8500gener_whouses.m*; MATLAB script that produces *IEEE_8500.glm* from files under *backbone*
-- *main_regulator.csv*; total feeder current in the base case; may be useful in benchmarking your own power flow solver.
-- *PNNLteam*; subdirectory with PNNL's participation files; see next section.
-- *process_gld.py*; sample Python script to plot feeder, capacitor, regulator, voltage, inverter and house variables
-- *process_voltages.py*; sample Python script to plot all house voltages
-- *README.md*; this file
-- *schedules.glm*; cooling, heating, lighting and other end-use appliance schedules referenced by *IEEE_8500.glm*
-- *substation_load.csv*; total feeder load and positive sequence voltage in the base case; may be useful in benchmarking your own power flow solver.
-- *Sunny_Day.png*; screen shot of process_gld.py plots for the sunny day
-- *Sunny_Voltages.png*; screen shot of process_voltages.py plots for the sunny day
-- *sunny.csv*; copy to *climate.csv* to simulate a clear, sunny day
-- *sunny.fig*; MATLAB plot of the correlated sunny day temperature and solar irradiance
-- *TE_Challenge_Metrics.docx*; documentation of the use case metrics of interest to the entire NIST TE Challenge 2 team
-- *voltage.player*; player file for voltage
-
-### PNNL Team Files
->>>>>>> 082bc541
 
 The subdirectory *PNNLteam* contains files used only for the pre-cooling
 thermostat and smart inverter simulations, as presented by PNNL at
