
# Copyright (C) 2018-2020 Battelle Memorial Institute
# file: feederGenerator.py
"""Replaces ZIP loads with houses, and optional storage and solar generation.

As this module populates the feeder backbone with houses and DER, it uses
the Networkx package to perform graph-based capacity analysis, upgrading
fuses, transformers and lines to serve the expected load. Transformers have
a margin of 20% to avoid overloads, while fuses have a margin of 150% to
avoid overloads. These can be changed by editing tables and variables in the
source file.

There are two kinds of house populating methods implemented:

    * :Feeders with Service Transformers: This case applies to the full PNNL 
    taxonomy feeders. Do not specify the *taxchoice* argument to 
    *populate_feeder*. Each service transformer receiving houses will have a 
    short service drop and a small number of houses attached.

    * :Feeders without Service Transformers: This applies to the reduced-order 
    ERCOT feeders. To invoke this mode, specify the *taxchoice* argument to 
    *populate_feeder*. Each primary load to receive houses will have a large 
    service transformer, large service drop and large number of houses attached.

References:
    `GridAPPS-D Feeder Models <https://github.com/GRIDAPPSD/Powergrid-Models>`_

Public Functions:
    :populate_feeder: processes one GridLAB-D input file

Todo:
    * Verify the level zero mobile home thermal integrity properties; these were
     copied from the MATLAB feeder generator

"""
import sys
import re
import os.path
import networkx as nx
import numpy as np
import pandas as pd
import argparse
import math
import json
import tesp_support.api.helpers as helper
#import src.tesp_support.tesp_support.api.modify_GLM as helper
import tesp_support.api.modify_GLM as glmmod
#import src.tesp_support.tesp_support.api.modify_GLM as glmmod

global c_p_frac
extra_billing_meters = set()

#***************************************************************************************************
#***************************************************************************************************

# EV population functions
def process_nhts_data(data_file):
    """
    read the large nhts survey data file containing driving data, process it and return a dataframe
    Args:
        data_file: path of the file
    Returns:
        dataframe containing start_time, end_time, travel_day (weekday/weekend) and daily miles driven
    """
    # Read data from NHTS survey
    df_data = pd.read_csv(data_file, index_col=[0, 1])
    # filter based on trip leaving only from home and not from work or other places
    # take the earliest time leaving from home of a particular vehicle
    df_data_leave = df_data[df_data['WHYFROM'] == 1].groupby(level=['HOUSEID', 'VEHID']).min()[['STRTTIME', 'TRAVDAY']]
    # filter based on trip arriving only at home and not at work or other places
    # take the latest time arriving at home of a particular vehicle
    df_data_arrive = df_data[df_data['WHYTO'] == 1].groupby(level=['HOUSEID', 'VEHID']).max()[['ENDTIME', 'TRAVDAY']]
    # take the sum of trip miles by a particular vehicle in a day
    df_data_miles = df_data.groupby(level=['HOUSEID', 'VEHID']).sum()['TRPMILES']
    # limit daily miles to maximum possible range of EV from the ev model data as EVs cant travel more
    # than the range in a day if we don't consider the highway charging
    max_ev_range = max(ev_metadata['Range (miles)'].values())
    df_data_miles = df_data_miles[df_data_miles < max_ev_range]
    df_data_miles = df_data_miles[df_data_miles > 0]

    # combine all 4 parameters: starttime, endtime, total_miles, travel_day.
    # Ignore vehicle ids that don't have both leaving and arrival time at home
    temp = df_data_leave.merge(df_data_arrive['ENDTIME'], left_index=True, right_index=True)
    df_fin = temp.merge(df_data_miles, left_index=True, right_index=True)
    return df_fin

#***************************************************************************************************
#***************************************************************************************************

def selectEVmodel(evTable, prob):
    """ Selects the building and vintage type
    Args:
        evTable (dict): models probability list
        prob (?): probability
    """
    total = 0
    for name, pr in evTable.items():
        total += pr
        if total >= prob:
            return name
    raise UserWarning('EV model sale distribution does not sum to 1!')
<<<<<<< HEAD


# ***************************************************************************************************
# ***************************************************************************************************

def add_node_house_configs(glm_modifier, xfkva, xfkvll, xfkvln, phs, want_inverter=False):
    """Writes transformers, inverter settings for GridLAB-D houses at a primary 
    load point.

    An aggregated single-phase triplex or three-phase quadriplex line 
    configuration is also written, based on estimating enough parallel 1/0 AA to
    supply xfkva load. This function should only be called once for each 
    combination of xfkva and phs to use, and it should be called before 
    write_node_houses.

    Args:
        fp (file): Previously opened text file for writing; the caller closes it.
        xfkva (float): the total transformer size to serve expected load; make 
            this big enough to avoid overloads
        xfkvll (float): line-to-line voltage [kV] on the primary. The secondary 
            voltage will be 208 three-phase
        xfkvln (float): line-to-neutral voltage [kV] on the primary. The 
            secondary voltage will be 120/240 for split secondary
        phs (str): either 'ABC' for three-phase, or concatenation of 'A', 'B', 
            and/or 'C' with 'S' for single-phase to triplex
        want_inverter (boolean): True to write the IEEE 1547-2018 smarter 
            inverter function setpoints
    """
    if want_inverter:
        # print ('#define INVERTER_MODE=CONSTANT_PF', file=fp)
        # print ('//#define INVERTER_MODE=VOLT_VAR', file=fp)
        # print ('//#define INVERTER_MODE=VOLT_WATT', file=fp)
        # print ('// default IEEE 1547-2018 settings for Category B', file=fp)
        glm_modifier.model.define_lines.append("#define INV_V2=0.98")
        glm_modifier.model.define_lines.append("#define INV_V2=0.98")
        glm_modifier.model.define_lines.append("#define INV_V3=1.02")
        glm_modifier.model.define_lines.append("#define INV_V4=1.08")
        glm_modifier.model.define_lines.append("#define INV_Q1=0.44")
        glm_modifier.model.define_lines.append("#define INV_Q2=0.00")
        glm_modifier.model.define_lines.append("#define INV_Q3=0.00")
        glm_modifier.model.define_lines.append("#define INV_Q4=-0.44")
        glm_modifier.model.define_lines.append("#define INV_VIN=200.0")
        glm_modifier.model.define_lines.append("#define INV_IIN=32.5")
        glm_modifier.model.define_lines.append("#define INV_VVLOCKOUT=300.0")
        glm_modifier.model.define_lines.append("#define INV_VW_V1=1.05 // 1.05833")
        glm_modifier.model.define_lines.append("#define INV_VW_V2=1.10")
        glm_modifier.model.define_lines.append("#define INV_VW_P1=1.0")
        glm_modifier.model.define_lines.append("#define INV_VW_P2=0.0")
    if 'S' in phs:
        for secphs in phs.rstrip('S'):
            xfkey = 'XF{:s}_{:d}'.format(secphs, int(xfkva))
            add_xfmr_config(glm_modifier, xfkey, secphs + 'S', kvat=xfkva, vnom=None, vsec=120.0,
                            install_type='PADMOUNT', vprimll=None, vprimln=1000.0 * xfkvln)
            add_kersting_triplex(glm_modifier, xfkva)
    else:
        xfkey = 'XF3_{:d}'.format(int(xfkva))
        add_xfmr_config(glm_modifier, xfkey, phs, kvat=xfkva, vnom=None, vsec=208.0, install_type='PADMOUNT',
                        vprimll=1000.0 * xfkvll, vprimln=None)
        add_kersting_quadriplex(glm_modifier, xfkva)


# ***************************************************************************************************
# ***************************************************************************************************

def add_kersting_quadriplex(glm_modifier, kva):
    """Writes a quadriplex_line_configuration based on 1/0 AA example from 
    Kersting's book

    The conductor capacity is 202 amps, so the number of triplex in parallel 
    will be kva/sqrt(3)/0.208/202
    """
    params = dict()
    params["key"] = 'quad_cfg_{:d}'.format(int(kva))
    params["amps"] = kva / math.sqrt(3.0) / 0.208
    params["npar"] = math.ceil(params["amps"] / 202.0)
    params["apar"] = 202.0 * params["npar"]
    params["scale"] = 5280.0 / 100.0 / params["npar"]  # for impedance per mile of parallel circuits
    params["r11"] = 0.0268 * params["scale"]
    params["x11"] = 0.0160 * params["scale"]
    params["r12"] = 0.0080 * params["scale"]
    params["x12"] = 0.0103 * params["scale"]
    params["r13"] = 0.0085 * params["scale"]
    params["x13"] = 0.0095 * params["scale"]
    params["r22"] = 0.0258 * params["scale"]
    params["x22"] = 0.0176 * params["scale"]
    glm_modifier.add_object("line_configuration", params["key"], params)


# ***************************************************************************************************
# ***************************************************************************************************

def add_kersting_triplex(glm_modifier, kva):
    """Writes a triplex_line_configuration based on 1/0 AA example from 
    Kersting's book

    The conductor capacity is 202 amps, so the number of triplex in parallel 
    will be kva/0.12/202
=======
#***************************************************************************************************
#***************************************************************************************************
def match_driving_schedule(ev_range, ev_mileage, ev_max_charge):
    """ Method to match the schedule of each vehicle from NHTS data based on vehicle ev_range"""
    # let's pick a daily travel mile randomly from the driving data that is less than the ev_range-margin to ensure
    # we can always maintain reserved soc level in EV
    while True:
        mile_ind = np.random.randint(0, len(ev_driving_metadata['TRPMILES']))
        daily_miles = ev_driving_metadata['TRPMILES'].iloc[mile_ind]
        if ev_range * 0.0 < daily_miles < ev_range * (1 - ev_reserved_soc / 100):
            break
    daily_miles = max(daily_miles, ev_range * 0.2)
    home_leave_time = ev_driving_metadata['STRTTIME'].iloc[mile_ind]
    home_arr_time = ev_driving_metadata['ENDTIME'].iloc[mile_ind]
    home_duration = get_duration(home_arr_time, home_leave_time)

    # check if home_duration is enough to charge for daily_miles driven + margin
    margin_miles = daily_miles * 0.10  # 10% extra miles
    charge_hour_need = (daily_miles + margin_miles) / (ev_max_charge * ev_mileage)  # hours
    # since during v1g or v2g mode, we only allow charging start at the start of the next hour after vehicle
    # come home and charging must end at the full hour just before vehicle leaves home,
    # the actual chargeable hours duration may be smaller than the car home duration by maximum 2 hours.
    min_home_need = charge_hour_need + 2
    if min_home_need >= 23:
        raise UserWarning('A particular EV can not be charged fully even within 23 hours!')
    if home_duration < min_home_need * 3600:  # if home duration is less than required minimum
        home_duration = min_home_need * 3600
    if home_duration > 23 * 3600:
        home_duration = 23 * 3600 - 1  # -1 to ensure work duration is not 0 with 1 hour commute time
    # update home arrival time
    home_arr_time = subtract_hhmm_secs(home_leave_time, home_duration)

    # estimate work duration and arrival time
    commute_duration = min(3600, 24 * 3600 - home_duration)  # in secs, maximum 1 hour: 30 minutes for work-home and
    # 30 minutes for home-work. If remaining time is less than an hour,
    # make that commute time, but it should not occur as maximum home duration is always less than 23 hours
    work_duration = max(24 * 3600 - (home_duration + commute_duration), 1)  # remaining time at work
    # minimum work duration is 1 second to avoid 0 that may give error in GridLABD sometimes
    work_arr_secs = get_secs_from_hhmm(home_leave_time) + commute_duration / 2
    if work_arr_secs > 24 * 3600:  # if midnight crossing
        work_arr_secs = work_arr_secs - 24 * 3600
    work_arr_time = get_hhmm_from_secs(work_arr_secs)

    driving_sch = {'daily_miles': daily_miles,
                   'home_arr_time': int(home_arr_time),
                   'home_leave_time': int(home_leave_time),
                   'home_duration': home_duration,
                   'work_arr_time': int(work_arr_time),
                   'work_duration': work_duration
                   }
    return driving_sch
#***************************************************************************************************
#***************************************************************************************************

def is_drive_time_valid(drive_sch):
    """
    checks if work arrival time and home arrival time adds up properly
    Args:
        drive_sch:
    Returns:
         true or false
>>>>>>> 797b350f
    """
    home_leave_time = add_hhmm_secs(drive_sch['home_arr_time'], drive_sch['home_duration'])
    commute_secs = min(3600, 24 * 3600 - drive_sch['home_duration'])
    work_arr_time = add_hhmm_secs(home_leave_time, commute_secs / 2)
    work_duration = 24 * 3600 - drive_sch['home_duration'] - commute_secs
    if work_arr_time != drive_sch['work_arr_time'] or round(work_duration/60) != round(drive_sch['work_duration']/60):
        return False
    return True
#***************************************************************************************************
#***************************************************************************************************










def add_node_house_configs (glm_modifier, xfkva, xfkvll, xfkvln, phs, want_inverter=False):
  """Writes transformers, inverter settings for GridLAB-D houses at a primary load point.

  An aggregated single-phase triplex or three-phase quadriplex line configuration is also
  written, based on estimating enough parallel 1/0 AA to supply xfkva load.
  This function should only be called once for each combination of xfkva and phs to use,
  and it should be called before write_node_houses.

  Args:
      fp (file): Previously opened text file for writing; the caller closes it.
      xfkva (float): the total transformer size to serve expected load; make this big enough to avoid overloads
      xfkvll (float): line-to-line voltage [kV] on the primary. The secondary voltage will be 208 three-phase
      xfkvln (float): line-to-neutral voltage [kV] on the primary. The secondary voltage will be 120/240 for split secondary
      phs (str): either 'ABC' for three-phase, or concatenation of 'A', 'B', and/or 'C' with 'S' for single-phase to triplex
      want_inverter (boolean): True to write the IEEE 1547-2018 smarter inverter function setpoints
  """
  if want_inverter:
    # print ('#define INVERTER_MODE=CONSTANT_PF', file=fp)
    # print ('//#define INVERTER_MODE=VOLT_VAR', file=fp)
    # print ('//#define INVERTER_MODE=VOLT_WATT', file=fp)
    # print ('// default IEEE 1547-2018 settings for Category B', file=fp)
    glm_modifier.model.define_lines.append("#define INV_V2=0.98")
    glm_modifier.model.define_lines.append("#define INV_V2=0.98")
    glm_modifier.model.define_lines.append("#define INV_V3=1.02")
    glm_modifier.model.define_lines.append("#define INV_V4=1.08")
    glm_modifier.model.define_lines.append("#define INV_Q1=0.44")
    glm_modifier.model.define_lines.append("#define INV_Q2=0.00")
    glm_modifier.model.define_lines.append("#define INV_Q3=0.00")
    glm_modifier.model.define_lines.append("#define INV_Q4=-0.44")
    glm_modifier.model.define_lines.append("#define INV_VIN=200.0")
    glm_modifier.model.define_lines.append("#define INV_IIN=32.5")
    glm_modifier.model.define_lines.append("#define INV_VVLOCKOUT=300.0")
    glm_modifier.model.define_lines.append("#define INV_VW_V1=1.05 // 1.05833")
    glm_modifier.model.define_lines.append("define INV_VW_V2=1.10")
    glm_modifier.model.define_lines.append("#define INV_VW_P1=1.0")
    glm_modifier.model.define_lines.append("#define INV_VW_P2=0.0")
  if 'S' in phs:
    for secphs in phs.rstrip('S'):
      xfkey = 'XF{:s}_{:d}'.format (secphs, int(xfkva))
      add_xfmr_config (glm_modifier, xfkey, secphs + 'S', kvat=xfkva, vnom=None, vsec=120.0, install_type='PADMOUNT', vprimll=None, vprimln=1000.0*xfkvln)
      add_kersting_triplex (glm_modifier, xfkva)
  else:
    xfkey = 'XF3_{:d}'.format (int(xfkva))
    add_xfmr_config (glm_modifier, xfkey, phs, kvat=xfkva, vnom=None, vsec=208.0, install_type='PADMOUNT', vprimll=1000.0*xfkvll, vprimln=None)
    add_kersting_quadriplex (glm_modifier, xfkva)

#***************************************************************************************************
#***************************************************************************************************

def add_kersting_quadriplex (glm_modifier, kva):
  """Writes a quadriplex_line_configuration based on 1/0 AA example from Kersting's book

  The conductor capacity is 202 amps, so the number of triplex in parallel will be kva/sqrt(3)/0.208/202
  """
  params = dict()
  params["key"]= 'quad_cfg_{:d}'.format (int(kva))
  params["amps"] = kva / math.sqrt(3.0) / 0.208
  params["npar"] = math.ceil (params["amps"] / 202.0)
  params["apar"] = 202.0 * params["npar"]
  params["scale"] = 5280.0 / 100.0 / params["npar"]  # for impedance per mile of parallel circuits
  params["r11"] = 0.0268 * params["scale"]
  params["x11"] = 0.0160 * params["scale"]
  params["r12"] = 0.0080 * params["scale"]
  params["x12"] = 0.0103 * params["scale"]
  params["r13"] = 0.0085 * params["scale"]
  params["x13"] = 0.0095 * params["scale"]
  params["r22"] = 0.0258 * params["scale"]
  params["x22"] = 0.0176 * params["scale"]
  glm_modifier.add_object("line_configuration", params["key"], params)

#***************************************************************************************************
#***************************************************************************************************

def add_kersting_triplex (glm_modifier, kva):
  """Writes a triplex_line_configuration based on 1/0 AA example from Kersting's book

  The conductor capacity is 202 amps, so the number of triplex in parallel will be kva/0.12/202
  """
  params = dict()
  params["key"] = 'tpx_cfg_{:d}'.format (int(kva))
  params["amps"] = kva / 0.12
  params["npar"] = math.ceil (params["amps"] / 202.0)
  params["apar"] = 202.0 * params["npar"]
  params["scale"] = 5280.0 / 100.0 / params["npar"]  # for impedance per mile of parallel circuits
  params["r11"] = 0.0271 * params["scale"]
  params["x11"] = 0.0146 * params["scale"]
  params["r12"] = 0.0087 * params["scale"]
  params["x12"] = 0.0081 * params["scale"]
  glm_modifier.add_object("triplex_line_configuration", params["key"], params)

#***************************************************************************************************
#***************************************************************************************************

def union_of_phases(phs1, phs2):
    """Collect all phases on both sides of a connection

    Args:
        phs1 (str): first phasing
        phs2 (str): second phasing

    Returns:
        str: union of phs1 and phs2
    """
    phs = ''
    if 'A' in phs1 or 'A' in phs2:
        phs += 'A'
    if 'B' in phs1 or 'B' in phs2:
        phs += 'B'
    if 'C' in phs1 or 'C' in phs2:
        phs += 'C'
    if 'S' in phs1 or 'S' in phs2:
        phs += 'S'
    return phs

#***************************************************************************************************
#***************************************************************************************************

def accumulate_load_kva(data):
    """Add up the total kva in a load-bearing object instance

    Considers constant_power_A/B/C/1/2/12 and power_1/2/12 attributes

    Args:
        data (dict): dictionary of data for a selected GridLAB-D instance
    """
    kva = 0.0
    if 'constant_power_A' in data:
        kva += parse_kva(data['constant_power_A'])
    if 'constant_power_B' in data:
        kva += parse_kva(data['constant_power_B'])
    if 'constant_power_C' in data:
        kva += parse_kva(data['constant_power_C'])
    if 'constant_power_1' in data:
        kva += parse_kva(data['constant_power_1'])
    if 'constant_power_2' in data:
        kva += parse_kva(data['constant_power_2'])
    if 'constant_power_12' in data:
        kva += parse_kva(data['constant_power_12'])
    if 'power_1' in data:
        kva += parse_kva(data['power_1'])
    if 'power_2' in data:
        kva += parse_kva(data['power_2'])
    if 'power_12' in data:
        kva += parse_kva(data['power_12'])
    return kva

#***************************************************************************************************
#***************************************************************************************************

def log_model(model, h):
    """Prints the whole parsed model for debugging

    Args:
        model (dict): parsed GridLAB-D model
        h (dict): object ID hash
    """
    for t in model:
        print(t+':')
        for o in model[t]:
            print('\t'+o+':')
            for p in model[t][o]:
                if ':' in model[t][o][p]:
                    print('\t\t'+p+'\t-->\t'+h[model[t][o][p]])
                else:
                    print('\t\t'+p+'\t-->\t'+model[t][o][p])
#***************************************************************************************************
#***************************************************************************************************


def randomize_commercial_skew(glm_modifier):
    sk = glm_modifier.defaults.commercial_skew_std * np.random.randn()
    if sk < -glm_modifier.defaults.commercial_skew_max:
        sk = -glm_modifier.defaults.commercial_skew_max
    elif sk > glm_modifier.defaults.commercial_skew_max:
        sk = glm_modifier.defaults.commercial_skew_x
    return sk

#***************************************************************************************************
#***************************************************************************************************


def is_edge_class(s):
    """Identify switch, fuse, recloser, regulator, transformer, overhead_line, 
    underground_line and triplex_line instances

    Edge class is networkx terminology. In GridLAB-D, edge classes are called 
    links.

    Args:
        s (str): the GridLAB-D class name

    Returns:
        Boolean: True if an edge class, False otherwise
    """
    if s == 'switch':
        return True
    if s == 'fuse':
        return True
    if s == 'recloser':
        return True
    if s == 'regulator':
        return True
    if s == 'transformer':
        return True
    if s == 'overhead_line':
        return True
    if s == 'underground_line':
        return True
    if s == 'triplex_line':
        return True
    return False

#***************************************************************************************************
#***************************************************************************************************

def is_node_class(s):
    """Identify node, load, meter, triplex_node or triplex_meter instances

    Args:
        s (str): the GridLAB-D class name

    Returns:
        Boolean: True if a node class, False otherwise
    """
    if s == 'node':
        return True
    if s == 'load':
        return True
    if s == 'meter':
        return True
    if s == 'triplex_node':
        return True
    if s == 'triplex_meter':
        return True
    return False

#***************************************************************************************************
#***************************************************************************************************

def parse_kva_old(arg):
    """Parse the kVA magnitude from GridLAB-D P+jQ volt-amperes in rectangular form

    DEPRECATED

    Args:
        cplx (str): the GridLAB-D P+jQ value

    Returns:
        float: the parsed kva value
    """
    tok = arg.strip('; MWVAKdrij')
    nsign = nexp = ndot = 0
    for i in range(len(tok)):
        if (tok[i] == '+') or (tok[i] == '-'):
            nsign += 1
        elif (tok[i] == 'e') or (tok[i] == 'E'):
            nexp += 1
        elif tok[i] == '.':
            ndot += 1
        if nsign == 2 and nexp == 0:
            kpos = i
            break
        if nsign == 3:
            kpos = i
            break

    vals = [tok[:kpos],tok[kpos:]]
#    print(arg,vals)

    vals = [float(v) for v in vals]

    if 'd' in arg:
        vals[1] *= (math.pi / 180.0)
        p = vals[0] * math.cos(vals[1])
        q = vals[0] * math.sin(vals[1])
    elif 'r' in arg:
        p = vals[0] * math.cos(vals[1])
        q = vals[0] * math.sin(vals[1])
    else:
        p = vals[0]
        q = vals[1]

    if 'KVA' in arg:
        p *= 1.0
        q *= 1.0
    elif 'MVA' in arg:
        p *= 1000.0
        q *= 1000.0
    else:  # VA
        p /= 1000.0
        q /= 1000.0

    return math.sqrt (p*p + q*q)

#***************************************************************************************************
#***************************************************************************************************

def parse_kva(cplx): # this drops the sign of p and q
    """Parse the kVA magnitude from GridLAB-D P+jQ volt-amperes in rectangular form

    Args:
        cplx (str): the GridLAB-D P+jQ value

    Returns:
        float: the parsed kva value
    """
    toks = list(filter(None,re.split('[\+j-]',cplx)))
    p = float(toks[0])
    q = float(toks[1])
    return 0.001 * math.sqrt(p*p + q*q)

#***************************************************************************************************
#***************************************************************************************************

def selectResidentialBuilding(rgnTable,prob):
    """Writes volt-var and volt-watt settings for solar inverters

    Args:
        op (file): an open GridLAB-D input file
    """
    row = 0
    total = 0
    for row in range(len(rgnTable)):
        for col in range(len(rgnTable[row])):
            total += rgnTable[row][col]
            if total >= prob:
                return row, col
    row = len(rgnTable) - 1
    col = len(rgnTable[row]) - 1
    return row, col


#***************************************************************************************************
#***************************************************************************************************
# -----------fraction of income level in a given dso type and state---------
# index 0 is the income level:
#   0 = Low
#   1 = Middle - No longer using Moderate
#   2 = Upper
def getDsoIncomeLevelTable():
    income_mat = res_bldg_metadata['income_level'][state][res_dso_type]
    dsoIncomePct = {key: income_mat[key] for key in income_level} # Create new dictionary only with income levels of interest
    dsoIncomePct = list(dsoIncomePct.values())
    dsoIncomePct = [round(i/sum(dsoIncomePct),4) for i in dsoIncomePct] # Normalize so array adds up to 1
    # now check if the sum of all values is 1
    total = 0
    for row in range(len(dsoIncomePct)):
        total += dsoIncomePct[row]
    if total > 1.01 or total < 0.99:
        raise UserWarning('Income level distribution does not sum to 1!')
    return dsoIncomePct

#***************************************************************************************************
#***************************************************************************************************

def selectIncomeLevel(incTable, prob):
    """ Selects the income level with region and probability

    Args:
        rgnTable:
        prob:
    """
    total = 0
    for row in range(len(incTable)):
        total += incTable[row]
        if total >= prob:
            return row
    row = len(incTable) - 1
    return row


#***************************************************************************************************
#***************************************************************************************************
def buildingTypeLabel (glm_modifier, rgn, bldg, ti):
    """Formatted name of region, building type name and thermal integrity level

    Args:
        rgn (int): region number 1..5
        bldg (int): 0 for single-family, 1 for apartment, 2 for mobile home
        ti (int): thermal integrity level, 0..6 for single-family, only 0..2 
            valid for apartment or mobile home
    """
    return glm_modifier.defaults.rgnName[rgn-1] + ': ' +  glm_modifier.defaults.bldgTypeName[bldg] + ': TI Level ' + str (ti+1)
#***************************************************************************************************
#***************************************************************************************************

def Find3PhaseXfmr (glm_modifier, kva):
    """Select a standard 3-phase transformer size, with data

    Standard sizes are 30, 45, 75, 112.5, 150, 225, 300, 500, 750, 1000, 1500,
    2000, 2500, 3750, 5000, 7500 or 10000 kVA

    Args:
        kva (float): the minimum transformer rating

    Returns:
        [float,float,float,float,float]: the kva, %r, %x, %no-load loss, 
            %magnetizing current
    """
    for row in glm_modifier.defaults.three_phase:
        if row[0] >= kva:
            return row[0], 0.01 * row[1], 0.01 * row[2], 0.01 * row[3], 0.01 * row[4]
    return Find3PhaseXfmrKva(kva),0.01,0.08,0.005,0.01


#***************************************************************************************************
#***************************************************************************************************

def Find1PhaseXfmr (glm_modifier, kva):
    """Select a standard 1-phase transformer size, with data

    Standard sizes are 5, 10, 15, 25, 37.5, 50, 75, 100, 167, 250, 333 or 500 kVA

    Args:
        kva (float): the minimum transformer rating

    Returns:
        [float,float,float,float,float]: the kva, %r, %x, %no-load loss, 
            %magnetizing current
    """
    for row in glm_modifier.defaults.single_phase:
        if row[0] >= kva:
            return row[0], 0.01 * row[1], 0.01 * row[2], 0.01 * row[3], 0.01 * row[4]
    return Find1PhaseXfmrKva(kva),0.01,0.06,0.005,0.01

#***************************************************************************************************
#***************************************************************************************************
def Find3PhaseXfmrKva (glm_modifier, kva):
    """Select a standard 3-phase transformer size, with some margin

    Standard sizes are 30, 45, 75, 112.5, 150, 225, 300, 500, 750, 1000, 1500,
    2000, 2500, 3750, 5000, 7500 or 10000 kVA

    Args:
        kva (float): the minimum transformer rating

    Returns:
        float: the kva size, or 0 if none found
    """
    kva *= glm_modifier.defaults.xfmrMargin
    for row in glm_modifier.defaults.three_phase:
        if row[0] >= kva:
            return row[0]
    n10 = int ((kva + 5000.0) / 10000.0)
    return 500.0 * n10

#***************************************************************************************************
#***************************************************************************************************


def Find1PhaseXfmrKva (glm_modifier, kva):
    """Select a standard 1-phase transformer size, with some margin

    Standard sizes are 5, 10, 15, 25, 37.5, 50, 75, 100, 167, 250, 333 or 500 kVA

    Args:
        kva (float): the minimum transformer rating

    Returns:
        float: the kva size, or 0 if none found
    """
    kva *= glm_modifier.defaults.xfmrMargin
    for row in glm_modifier.defaults.single_phase:
        if row[0] >= kva:
            return row[0]
    n500 = int ((kva + 250.0) / 500.0)
    return 500.0 * n500

#***************************************************************************************************
#***************************************************************************************************

def checkResidentialBuildingTable(glm_modifier):
    """Verify that the regional building parameter histograms sum to one
    """

    for tbl in range(len(glm_modifier.defaults.dsoThermalPct)):
        total = 0
        for row in range(len(glm_modifier.defaults.dsoThermalPct[tbl])):
                for col in range(len(glm_modifier.defaults.dsoThermalPct[tbl][row])):
                    total += glm_modifier.defaults.dsoThermalPct[tbl][row][col]
        print(glm_modifier.defaults.rgnName[tbl],'rgnThermalPct sums to', '{:.4f}'.format(total))
    for tbl in range(len(glm_modifier.defaults.bldgCoolingSetpoints)):
        total = 0
        for row in range(len(glm_modifier.defaults.bldgCoolingSetpoints[tbl])):
                total += glm_modifier.defaults.bldgCoolingSetpoints[tbl][row][0]
        print ('bldgCoolingSetpoints', tbl, 'histogram sums to', '{:.4f}'.format(total))
    for tbl in range(len(glm_modifier.defaults.bldgHeatingSetpoints)):
            total = 0
    for row in range(len(glm_modifier.defaults.bldgHeatingSetpoints[tbl])):
            total += glm_modifier.defaults.bldgHeatingSetpoints[tbl][row][0]
    print ('bldgHeatingSetpoints', tbl, 'histogram sums to', '{:.4f}'.format(total))
    for bldg in range(3):
        binZeroReserve = glm_modifier.defaults.bldgCoolingSetpoints[bldg][0][0]
        binZeroMargin = glm_modifier.defaults.bldgHeatingSetpoints[bldg][0][0] - binZeroReserve
        if binZeroMargin < 0.0:
            binZeroMargin = 0.0
        #        print(bldg, binZeroReserve, binZeroMargin)
        for cBin in range(1, 6):
            denom = binZeroMargin
            for hBin in range(1, glm_modifier.defaults.allowedHeatingBins[cBin]):
                    denom += glm_modifier.defaults.bldgHeatingSetpoints[bldg][hBin][0]
            glm_modifier.defaults.conditionalHeatingBinProb[bldg][cBin][0] = binZeroMargin / denom
            for hBin in range(1, glm_modifier.defaults.allowedHeatingBins[cBin]):
                    glm_modifier.defaults.conditionalHeatingBinProb[bldg][cBin][hBin] = glm_modifier.defaults.bldgHeatingSetpoints[bldg][hBin][0] / denom
    # print('conditionalHeatingBinProb', conditionalHeatingBinProb)
#***************************************************************************************************
#***************************************************************************************************

def selectThermalProperties(glm_modifier, bldgIdx, tiIdx):
    """Retrieve the building thermal properties for a given type and integrity 
    level

    Args:
        bldgIdx (int): 0 for single-family, 1 for apartment, 2 for mobile home
        tiIdx (int): 0..7 for single-family, apartment or mobile home
    """
    if bldgIdx == 0:
        tiProps = glm_modifier.defaults.singleFamilyProperties[tiIdx]
    elif bldgIdx == 1:
        tiProps = glm_modifier.defaults.apartmentProperties[tiIdx]
    else:
        tiProps = glm_modifier.defaults.mobileHomeProperties[tiIdx]
    return tiProps


#***************************************************************************************************
#***************************************************************************************************

<<<<<<< HEAD
def FindFuseLimit(glm_modifier, amps):
    """ Find a fuse size that's unlikely to melt during power flow
=======
def FindFuseLimit (glm_modifier, amps):
    """ Find a Fuse size that's unlikely to melt during power flow
>>>>>>> 797b350f

    Will choose a fuse size of 40, 65, 100 or 200 Amps. If that's not large 
    enough, will choose a recloser size of 280, 400, 560, 630 or 800 Amps. If 
    that's not large enough, will choose a breaker size of 600 (skipped), 1200
    or 2000 Amps. If that's not large enough, will choose 999999.

    Args:
        amps (float): the maximum load current expected; some margin will be added

    Returns:
        float: the GridLAB-D fuse size to insert
    """
    amps *= glm_modifier.defaults.fuseMargin
    for row in glm_modifier.defaults.standard_fuses:
        if row >= amps:
            return row
    for row in glm_modifier.defaults.standard_reclosers:
        if row >= amps:
            return row
    for row in glm_modifier.defaults.standard_breakers:
        if row >= amps:
            return row
    return 999999

#***************************************************************************************************
#***************************************************************************************************

def selectSetpointBins (glm_modifier, bldg, rand):
    """Randomly choose a histogram row from the cooling and heating setpoints
    The random number for the heating setpoint row is generated internally.
    Args:
        bldg (int): 0 for single-family, 1 for apartment, 2 for mobile home
        rand (float): random number [0..1] for the cooling setpoint row
    """
    cBin = hBin = 0
    total = 0
    tbl = glm_modifier.defaults.bldgCoolingSetpoints[bldg]
    for row in range(len(tbl)):
        total += tbl[row][0]
        if total >= rand:
            cBin = row
            break
    tbl = glm_modifier.defaults.conditionalHeatingBinProb[bldg][cBin]
    rand_heat = np.random.uniform (0, 1)
    total = 0
    for col in range(len(tbl)):
        total += tbl[col]
        if total >= rand_heat:
            hBin = col
            break
    glm_modifier.defaults.cooling_bins[bldg][cBin] -= 1
    glm_modifier.defaults.heating_bins[bldg][hBin] -= 1
    return glm_modifier.defaults.bldgCoolingSetpoints[bldg][cBin], glm_modifier.defaults.bldgHeatingSetpoints[bldg][hBin]
#***************************************************************************************************
#***************************************************************************************************


def initialize_glm_modifier(glmfilepath):
    glmMod = glmmod.GLMModifier()
#    glm, success = glmMod.read_model("/home/d3k205/tesp/data/feeders/R1-12.47-1.glm")
    glm, success = glmMod.read_model(glmfilepath)
    if not success:
        print('File not found or file not supported, exiting!')
        return None
    else:
        return glmMod


#***************************************************************************************************
#***************************************************************************************************



#fgconfig: path and name of the file that is to be used as the configuration json for loading
#ConfigDict dictionary
def initialize_config_dict(fgconfig):
    global ConfigDict
    global c_p_frac
    if fgconfig is not None:
        ConfigDict = {}
        with open(fgconfig,'r') as fgfile:
            confile = fgfile.read()
            ConfigDict = json.loads(confile)
            fgfile.close()
        tval2 = ConfigDict['feedergenerator']['constants']
        ConfigDict = tval2
        cval1 = ConfigDict['c_z_frac']['value']
        cval2 = ConfigDict['c_i_frac']['value']
        #c_p_frac = 1.0 - ConfigDict['c_z_frac'] - ConfigDict['c_i_frac']
        c_p_frac = 1.0 - cval1 - cval2
#       fgfile.close()

#***************************************************************************************************
#***************************************************************************************************

def add_solar_inv_settings (glm_modifier, params):
    """Writes volt-var and volt-watt settings for solar inverters

    Args:
        op (file): an open GridLAB-D input file
    """
    #print ('    four_quadrant_control_mode ${' + name_prefix + 'INVERTER_MODE};', file=op)
    params["four_quadrant_control_mode"] = glm_modifier.defaults.name_prefix + 'INVERTER_MODE'
    params["V_base"] = '${INV_VBASE}'
    params["V1"] = '${INV_V1}'
    params["Q1"] = '${INV_Q1}'
    params["V2"] = '${INV_V2}'
    params["Q2"] = '${INV_Q2}'
    params["V3"] = '${INV_V3}'
    params["Q3"] = '${INV_Q3}'
    params["V4"] = '${INV_V4}'
    params["Q4"] = '${INV_Q4}'
    params["V_In"] = '${INV_VIN}'
    params["I_In"] = '${INV_IIN}'
    params["volt_var_control_lockout"] = '${INV_VVLOCKOUT}'
    params["VW_V1"] = '${INV_VW_V1}'
    params["VW_V2"] = '${INV_VW_V2}'
    params["VW_P1"] = '${INV_VW_P1}'
    params["VW_P2"] = '${INV_VW_P2}'

#***************************************************************************************************
#***************************************************************************************************

def add_tariff(glm_modifier, params):
    """Writes tariff information to billing meters

    Args:
        op (file): an open GridLAB-D input file
    """
    params["bill_mode"] = glm_modifier.defaults.bill_mode
    params["price"] = glm_modifier.defaults.kwh_price
    params["monthly_fee"] = glm_modifier.defaults.monthly_fee
    params["bill_day"] = "1"
    if 'TIERED' in glm_modifier.defaults.bill_mode:
        if glm_modifier.defaults.tier1_energy > 0.0:
            params["first_tier_energy"] = glm_modifier.defaults.tier1_energy
            params["first_tier_price"] = glm_modifier.defaults.tier1_price
        if glm_modifier.defaults.tier2_energy > 0.0:
            params["second_tier_energy"] = glm_modifier.defaults.tier2_energy
            params["second_tier_price"] = glm_modifier.defaults.tier2_price
        if glm_modifier.defaults.tier3_energy > 0.0:
            params["third_tier_energy"] = glm_modifier.defaults.tier3_energy
            params["third_tier_price"] = glm_modifier.defaults.tier3_price


#***************************************************************************************************
#***************************************************************************************************

def getDsoThermalTable(income):
    vintage_mat = res_bldg_metadata['housing_vintage'][state][res_dso_type][income]
    df = pd.DataFrame(vintage_mat)
    # df = df.transpose()
    dsoThermalPct = np.zeros(shape=(3, 9))  # initialize array
    dsoThermalPct[0] = (df['single_family_detached'] + df['single_family_attached']).values
    dsoThermalPct[1] = (df['apartment_2_4_units'] + df['apartment_5_units']).values
    dsoThermalPct[2] = (df['mobile_home']).values
    dsoThermalPct = dsoThermalPct.tolist()
    # now check if the sum of all values is 1
    total = 0
    for row in range(len(dsoThermalPct)):
        for col in range(len(dsoThermalPct[row])):
            total += dsoThermalPct[row][col]
    if total > 1.01 or total < 0.99:
        raise UserWarning('House vintage distribution does not sum to 1!')
    # print(rgnName, 'dsoThermalPct sums to', '{:.4f}'.format(total))
    return dsoThermalPct
    # print(dsoThermalPct)

#***************************************************************************************************
#***************************************************************************************************


def obj(glm_modifier, parent, model, line, itr, oidh, octr):
    """Store an object in the model structure

    Args:
        parent (str): name of parent object (used for nested object defs)
        model (dict): dictionary model structure
        line (str): glm line containing the object definition
        itr (iter): iterator over the list of lines
        oidh (dict): hash of object id's to object names
        octr (int): object counter

    Returns:
        str, int: the current line and updated octr
    """
    octr += 1
    # Identify the object type
    m = re.search('object ([^:{\s]+)[:{\s]',line,re.IGNORECASE)
    type = m.group(1)
    # If the object has an id number, store it
    n = re.search('object ([^:]+:[^{\s]+)',line,re.IGNORECASE)
    if n:
        oid = n.group(1)
    line = next(itr)
    # Collect parameters
    oend = 0
    oname = None
    params = {}
    if parent is not None:
        params['parent'] = parent
    while not oend:
        m = re.match('\s*(\S+) ([^;{]+)[;{]',line)
        if m:
            # found a parameter
            param = m.group(1)
            val = m.group(2)
            intobj = 0
            if param == 'name':
                oname = glm_modifier.defaults.name_prefix + val
            elif param == 'object':
                # found a nested object
                intobj += 1
                if oname is None:
                    print('ERROR: nested object defined before parent name')
                    quit()
                line,octr = obj(glm_modifier,oname,model,line,itr,oidh,octr)
            elif re.match('object',val):
                # found an inline object
                intobj += 1
                line,octr = obj(glm_modifier,None,model,line,itr,oidh,octr)
                params[param] = 'ID_'+str(octr)
            else:
                params[param] = val
        if re.search('}',line):
            if intobj:
                intobj -= 1
                line = next(itr)
            else:
                oend = 1
        else:
            line = next(itr)
    # If undefined, use a default name
    if oname is None:
        oname = glm_modifier.defaults.name_prefix + 'ID_'+str(octr)
    oidh[oname] = oname
    # Hash an object identifier to the object name
    if n:
        oidh[oid] = oname
    # Add the object to the model
    if type not in model:
        # New object type
        model[type] = {}
    model[type][oname] = {}
    for param in params:
        model[type][oname][param] = params[param]
    return line,octr

#***************************************************************************************************
#***************************************************************************************************
def add_link_class (glm_modifier, model, h, t, seg_loads,  want_metrics=False):
  """Write a GridLAB-D link (i.e. edge) class

  Args:

      model (dict): the parsed GridLAB-D model
      h (dict): the object ID hash
      t (str): the GridLAB-D class
      seg_loads (dict) : a dictionary of downstream loads for each link
      op (file): an open GridLAB-D input file
  """
  if t in model:
    for o in model[t]:
      params = dict()
      if o in seg_loads:
        #print('// downstream', '{:.2f}'.format(seg_loads[o][0]), 'kva on', seg_loads[o][1])
        for p in model[t][o]:
          if ':' in model[t][o][p]:
            params[p] = h[model[t][o][p]]
          else:
            if p == "from" or p == "to" or p == "parent":
              params[p] = helper.gld_strict_name(model[t][o][p])
            else:
              params[p] = model[t][o][p]
            glm_modifier.add_object(t, o, params)
        if want_metrics and glm_modifier.defaults.metrics_interval > 0:
          params2 = dict()
          params2["parent"] = o
          params2["interval"] = str(glm_modifier.defaults.metrics_interval)
          glm_modifier.add_object("metrics_collector", o, params2)

#***************************************************************************************************
#***************************************************************************************************
def add_local_triplex_configurations (glm_modifier):
    params = dict()
    for row in glm_modifier.defaults.triplex_conductors:
        name = glm_modifier.defaults.name_prefix + row[0]
        params["resistance"] = row[1]
        params["geometric_mean_radius"] = row[2]
        rating_str = str(row[2])
        params["rating.summer.continuous"] = rating_str
        params["rating.summer.emergency"] = rating_str
        params["rating.winter.continuous"] = rating_str
        params["rating.winter.emergency"] = rating_str
        glm_modifier.add_object("triplex_line_conductor", name, params)
    for row in glm_modifier.defaults.triplex_configurations:
        params = dict()
        name = glm_modifier.defaults.name_prefix + row[0]
        params["conductor_1"] = glm_modifier.defaults.name_prefix + row[0]
        params["conductor_2"] = glm_modifier.defaults.name_prefix + row[1]
        params["conductor_N"] = glm_modifier.defaults.name_prefix + row[2]
        params["insulation_thickness"] = row[3] + row[4]
        params["diameter"] = row[4]
        glm_modifier.add_object("triplex_line_configuration", name, params)

#***************************************************************************************************
#***************************************************************************************************

<<<<<<< HEAD
# ***************************************************************************************************
# ***************************************************************************************************

def add_ercot_houses(glm_modifier, model, h, vln, vsec):
    """For the reduced-order ERCOT feeders, add houses and a large service 
    transformer to the load points
=======
def add_ercot_houses (glm_modifier, model, h, vln, vsec):
    """For the reduced-order ERCOT feeders, add houses and a large service transformer to the load points
>>>>>>> 797b350f

    Args:
        model (dict): the parsed GridLAB-D model
        h (dict): the object ID hash
        op (file): an open GridLAB-D input file
        vln (float): the primary line-to-neutral voltage
        vsec (float): the secondary line-to-neutral voltage
    """
    for key in glm_modifier.defaults.house_nodes:
#        bus = key[:-2]
        bus = glm_modifier.house_nodes[key][6]
        phs = glm_modifier.house_nodes[key][3]
        nh = glm_modifier.house_nodes[key][0]
        xfkva = Find1PhaseXfmrKva (6.0 * nh)
        if xfkva > 100.0:
            npar = int (xfkva / 100.0 + 0.5)
            xfkva = 100.0
        elif xfkva <= 0.0:
            xfkva = 100.0
            npar = int (0.06 * nh + 0.5)
        else:
            npar = 1
        # add the service transformer==>TN==>TPX==>TM for all houses
        kvat = npar * xfkva
        row = Find1PhaseXfmr (xfkva)
        params = dict()
        name = key + '_xfconfig'
        params["power_rating"] = format(kvat, '.2f')
        if 'A' in phs:
            params["powerA_rating"] = format(kvat, '.2f')
        elif 'B' in phs:
            params["powerB_rating"] = format(kvat, '.2f')
        elif 'C' in phs:
            params["powerC_rating"] = format(kvat, '.2f')
        params["install_type"] = "PADMOUNT"
        params["connect_type"] = "SINGLE_PHASE_CENTER_TAPPED"
        params["primary_voltage"] = str(vln)
        params["secondary_voltage"] = format(vsec, '.1f')
        params["resistance"] = format(row[1] * 0.5, '.5f')
        params["resistance1"] = format(row[1], '.5f')
        params["resistance2"] = format(row[1], '.5f')
        params["reactance"] = format(row[2] * 0.8, '.5f')
        params["reactance1"] = format(row[2] * 0.4, '.5f')
        params["reactance2"] = format(row[2] * 0.4, '.5f')
        params["shunt_resistance"] = format(1.0 / row[3], '.2f')
        params["shunt_reactance"] = format(1.0 / row[4], '.2f')
        glm_modifier.add_object("transformer_configuration", name, params)
        params2 = dict()
        name = key + '_xf'
        params2["phases"] = phs + 'S'
        params2["from"] = bus
        params2["to"] = key + '_tn'
        params2["configuration"] = key + '_xfconfig'
        glm_modifier.add_object("transformer", name, params2)
        params3 = dict()
        name = key + '_tpxconfig'
        zs = format (glm_modifier.defaults.tpxR11/nh, '.5f') + '+' + format (glm_modifier.defaults.tpxX11/nh, '.5f') + 'j;'
        zm = format (glm_modifier.defaults.tpxR12/nh, '.5f') + '+' + format (glm_modifier.defaults.tpxX12/nh, '.5f') + 'j;'
        amps = format (glm_modifier.defaults.tpxAMP * nh, '.1f') + ';'
        params3["z11"] = zs
        params3["z22"] = zs
        params3["z12"] = zm
        params3["z12"] = zm
        params3["rating.summer.continuous"] = amps
        glm_modifier.add_object("triplex_line_configuration", name, params3)
        params4 = dict()
        name = key + '_tpx'
        params4["phases"] = phs + 'S'
        params4["from"] = key + '_tn'
        params4["to"] = key + '_mtr'
        params4["length"] = 50
        params4["configuration"] = key + '_tpxconfig'
        glm_modifier.add_object("triplex_line", name, params4)
        if 'A' in phs:
            vstart = str(vsec) + '+0.0j;'
        elif 'B' in phs:
            vstart = format(-0.5*vsec,'.2f') + format(-0.866025*vsec,'.2f') + 'j;'
        else:
            vstart = format(-0.5*vsec,'.2f') + '+' + format(0.866025*vsec,'.2f') + 'j;'
        params5 = dict()
        name = key + '_tn'
        params5["phases"] = phs + 'S'
        params5["voltage_1"] = vstart
        params5["voltage_2"] = vstart
        params5["voltage_N"] = 0
        params5["nominal_voltage"] = format(vsec, '.1f')
        glm_modifier.add_object("triplex_node", name, params5)
        params6 = dict()
        name = key + '_mtr'
        params6["phases"] = phs + 'S'
        params6["voltage_1"] = vstart
        params6["voltage_2"] = vstart
        params6["voltage_N"] = 0
        params6["nominal_voltage"] = format(vsec, '.1f')
        add_tariff (glm_modifier)
        glm_modifier.add_object("triplex_meter", name, params6)
        if glm_modifier.defaults.metrics_interval > 0:
            params7 = dict()
            params7["parent"] = name
            params7["interval"] = str(glm_modifier.defaults.metrics_interval)
            glm_modifier.add_object("metrics_collector", name, params7)

#***************************************************************************************************
#***************************************************************************************************

def connect_ercot_commercial(glm_modifier):
<<<<<<< HEAD
    """For the reduced-order ERCOT feeders, add a billing meter to the 
    commercial load points, except small ZIPLOADs
=======
  """For the reduced-order ERCOT feeders, add a billing meter to the commercial load points, except small ZIPLOADs
>>>>>>> 797b350f

  Args:
      op (file): an open GridLAB-D input file
  """
  meters_added = set()
  for key in glm_modifier.defaults.comm_loads:
    mtr = glm_modifier.defaults.comm_loads[key][0]
    comm_type = glm_modifier.defaults.comm_loads[key][1]
    if comm_type == 'ZIPLOAD':
      continue
    phases = glm_modifier.defaults.comm_loads[key][5]
    vln = float(glm_modifier.defaults.comm_loads[key][6])
    idx = mtr.rfind('_')
    parent = mtr[:idx]
    if mtr not in meters_added:
      params = dict()
      meters_added.add(mtr)
      name = mtr
      params["parent"] = parent
      params["phases"] = phases
      params["nominal_voltage"] = format(vln, '.1f')
      add_tariff(glm_modifier)
      glm_modifier.add_object("meter", name, params)
      if glm_modifier.defaults.metrics_interval > 0:
          params2 = dict()
          params2["parent"] = name
          params2["interval"] = str(glm_modifier.defaults.metrics_interval)
          glm_modifier.add_object("metrics_collector", name, params2)

#***************************************************************************************************
#***************************************************************************************************
def add_ercot_small_loads(glm_modifier, basenode, vnom):
  """For the reduced-order ERCOT feeders, write loads that are too small for houses

  Args:
    basenode (str): the GridLAB-D node name
    op (file): an open GridLAB-D input file
    vnom (float): the primary line-to-neutral voltage
  """
  kva = float(glm_modifier.defaults.small_nodes[basenode][0])
  phs = glm_modifier.defaults.small_nodes[basenode][1]
  parent = glm_modifier.defaults.small_nodes[basenode][2]
  cls = glm_modifier.defaults.small_nodes[basenode][3]
  if 'A' in phs:
      phase_class = "voltage_A"
      vstart = str(vnom) + '+0.0j;'
      constpower = '  constant_power_A_real ' + format (1000.0 * kva, '.2f')
  elif 'B' in phs:
      phase_class = "voltage_B"
      vstart = format(-0.5*vnom,'.2f') + format(-0.866025*vnom,'.2f') + 'j'
      constpower = '  constant_power_B_real ' + format (1000.0 * kva, '.2f') + ';'
  else:
      phase_class = "voltage_C"
      vstart = ' ' + format(-0.5*vnom,'.2f') + '+' + format(0.866025*vnom,'.2f') + 'j'
      constpower = '  constant_power_C_real ' + format (1000.0 * kva, '.2f') + ';'
  params = dict()
  name = basenode
  params["parent"] = parent
  params["phases"] = phs
  params["nominal_voltage"] = str(vnom)
  params["load_class"] = cls

<<<<<<< HEAD
# ***************************************************************************************************
# ***************************************************************************************************
def add_ercot_small_loads(glm_modifier, basenode, vnom):
    """For the reduced-order ERCOT feeders, write loads that are too small for 
    houses
=======
  params["voltage_C"] = format(-0.5*vnom,'.2f') + '+' + format(0.866025*vnom,'.2f') + 'j'
>>>>>>> 797b350f

  params[phase_class] = vstart





  #print (vstart, file=op)

  #waiting for the add comment function to be added to the modifier class
  #print ('  //', '{:.3f}'.format(kva), 'kva is less than 1/2 avg_house', file=op)


  params["constant_power_C_real"] = format (1000.0 * kva, '.2f')
  glm_modifier.add_object("load", name, params)




#***************************************************************************************************
#***************************************************************************************************
# look at primary loads, not the service transformers
<<<<<<< HEAD
def identify_ercot_houses(glm_modifier, model, h, t, avgHouse, rgn):
    """For the reduced-order ERCOT feeders, scan each primary load to determine 
    the number of houses it should have
=======
def identify_ercot_houses (glm_modifier,model, h, t, avgHouse, rgn):
    """For the reduced-order ERCOT feeders, scan each primary load to determine the number of houses it should have
>>>>>>> 797b350f

    Args:
        model (dict): the parsed GridLAB-D model
        h (dict): the object ID hash
        t (str): the GridLAB-D class name to scan
        avgHouse (float): the average house load in kva
        rgn (int): the region number, 1..5
    """
    print ('Average ERCOT House', avgHouse, rgn)
    total_houses = {'A': 0, 'B': 0, 'C': 0}
    total_small =  {'A': 0, 'B': 0, 'C': 0}
    total_small_kva =  {'A': 0, 'B': 0, 'C': 0}
    total_sf = 0
    total_apt = 0
    total_mh = 0
    if t in model:
        for o in model[t]:
            name = o
            node = o
            parent = model[t][o]['parent']
            for phs in ['A', 'B', 'C']:
                tok = 'constant_power_' + phs
                key = node + '_' + phs
                if tok in model[t][o]:
                    kva = parse_kva (model[t][o][tok])
                    nh = 0
                    cls = 'U'
                    # don't populate houses onto A, C, I or U load_class nodes
                    if 'load_class' in model[t][o]:
                        cls = model[t][o]['load_class']
                        if cls == 'R':
                            if (kva > 1.0):
                                nh = int ((kva / avgHouse) + 0.5)
                                total_houses[phs] += nh
                    if nh > 0:
                        lg_v_sm = kva / avgHouse - nh # >0 if we rounded down the number of houses
                        bldg, ti = selectResidentialBuilding (glm_modifier.defaults.rgnThermalPct[rgn-1], np.random.uniform (0, 1))
                        if bldg == 0:
                            total_sf += nh
                        elif bldg == 1:
                            total_apt += nh
                        else:
                            total_mh += nh
                        glm_modifier.defaults.house_nodes[key] = [nh, rgn, lg_v_sm, phs, bldg, ti, parent] # parent is the primary node, only for ERCOT
                    elif kva > 0.1:
                        total_small[phs] += 1
                        total_small_kva[phs] += kva
                        glm_modifier.defaults.small_nodes[key] = [kva, phs, parent, cls] # parent is the primary node, only for ERCOT
    for phs in ['A', 'B', 'C']:
        print ('phase', phs, ':', total_houses[phs], 'Houses and', total_small[phs],
               'Small Loads totaling', '{:.2f}'.format (total_small_kva[phs]), 'kva')
    print (len(glm_modifier.defaults.house_nodes), 'primary house nodes, [SF,APT,MH]=', total_sf, total_apt, total_mh)
    for i in range(6):
<<<<<<< HEAD
        glm_modifier.defaults.heating_bins[0][i] = round(
            total_sf * glm_modifier.defaults.bldgHeatingSetpoints[0][i][0] + 0.5)
        glm_modifier.defaults.heating_bins[1][i] = round(
            total_apt * glm_modifier.defaults.bldgHeatingSetpoints[1][i][0] + 0.5)
        glm_modifier.defaults.heating_bins[2][i] = round(
            total_mh * glm_modifier.defaults.bldgHeatingSetpoints[2][i][0] + 0.5)
        glm_modifier.defaults.cooling_bins[0][i] = round(
            total_sf * glm_modifier.defaults.bldgCoolingSetpoints[0][i][0] + 0.5)
        glm_modifier.defaults.cooling_bins[1][i] = round(
            total_apt * glm_modifier.defaults.bldgCoolingSetpoints[1][i][0] + 0.5)
        glm_modifier.defaults.cooling_bins[2][i] = round(
            total_mh * glm_modifier.defaults.bldgCoolingSetpoints[2][i][0] + 0.5)
    print('cooling bins target', glm_modifier.defaults.cooling_bins)
    print('heating bins target', glm_modifier.defaults.heating_bins)


# ***************************************************************************************************
# ***************************************************************************************************

def replace_commercial_loads(glm_modifier, model, h, t, avgBuilding):
    """For the full-order feeders, scan each load with load_class==C to determine 
    the number of zones it should have

    Args:
        model (dict): the parsed GridLAB-D model
        h (dict): the object ID hash
        t (str): the GridLAB-D class name to scan
        avgBuilding (float): the average building in kva
    """
    print('Average Commercial Building', avgBuilding)
    total_commercial = 0
    total_comm_kva = 0
    total_comm_zones = 0
    total_zipload = 0
    total_office = 0
    total_bigbox = 0
    total_stripmall = 0
    if t in model:
        for o in list(model[t].keys()):
            if 'load_class' in model[t][o]:
                if model[t][o]['load_class'] == 'C':
                    kva = accumulate_load_kva(model[t][o])
                    total_commercial += 1
                    total_comm_kva += kva
                    vln = float(model[t][o]['nominal_voltage'])
                    nphs = 0
                    phases = model[t][o]['phases']
                    if 'A' in phases:
                        nphs += 1
                    if 'B' in phases:
                        nphs += 1
                    if 'C' in phases:
                        nphs += 1
                    nzones = int((kva / avgBuilding) + 0.5)
                    total_comm_zones += nzones
                    if nzones > 14 and nphs == 3:
                        comm_type = 'OFFICE'
                        total_office += 1
                    elif nzones > 5 and nphs > 1:
                        comm_type = 'BIGBOX'
                        total_bigbox += 1
                    elif nzones > 0:
                        comm_type = 'STRIPMALL'
                        total_stripmall += 1
                    else:
                        comm_type = 'ZIPLOAD'
                        total_zipload += 1
                    mtr = model[t][o]['parent']
                    if glm_modifier.defaults.forERCOT == "True":
                        # the parent node is actually a meter, but we have to add 
                        # the tariff and metrics_collector unless only ZIPLOAD
                        mtr = model[t][o]['parent']  # + '_mtr'
                        if comm_type != 'ZIPLOAD':
                            extra_billing_meters.add(mtr)
                    else:
                        extra_billing_meters.add(mtr)
                    glm_modifier.defaults.comm_loads[o] = [mtr, comm_type, nzones, kva, nphs, phases, vln,
                                                           total_commercial]
                    model[t][o]['groupid'] = comm_type + '_' + str(nzones)
                    del model[t][o]
    print('found', total_commercial, 'commercial loads totaling ', '{:.2f}'.format(total_comm_kva), 'KVA')
    print(total_office, 'offices,', total_bigbox, 'bigbox retail,', total_stripmall, 'strip malls,',
          total_zipload, 'ZIP loads')
    print(total_comm_zones, 'total commercial HVAC zones')


# ***************************************************************************************************
# ***************************************************************************************************

def identify_xfmr_houses(glm_modifier, model, h, t, seg_loads, avgHouse, rgn):
    """For the full-order feeders, scan each service transformer to determine 
    the number of houses it should have
=======
        glm_modifier.defaults.heating_bins[0][i] = round (total_sf * glm_modifier.defaults.bldgHeatingSetpoints[0][i][0] + 0.5)
        glm_modifier.defaults.heating_bins[1][i] = round (total_apt * glm_modifier.defaults.bldgHeatingSetpoints[1][i][0] + 0.5)
        glm_modifier.defaults.heating_bins[2][i] = round (total_mh * glm_modifier.defaults.bldgHeatingSetpoints[2][i][0] + 0.5)
        glm_modifier.defaults.cooling_bins[0][i] = round (total_sf * glm_modifier.defaults.bldgCoolingSetpoints[0][i][0] + 0.5)
        glm_modifier.defaults.cooling_bins[1][i] = round (total_apt * glm_modifier.defaults.bldgCoolingSetpoints[1][i][0] + 0.5)
        glm_modifier.defaults.cooling_bins[2][i] = round (total_mh * glm_modifier.defaults.bldgCoolingSetpoints[2][i][0] + 0.5)
    print ('cooling bins target', glm_modifier.defaults.cooling_bins)
    print ('heating bins target', glm_modifier.defaults.heating_bins)

#***************************************************************************************************
#***************************************************************************************************

def replace_commercial_loads (glm_modifier,model, h, t, avgBuilding):
  """For the full-order feeders, scan each load with load_class==C to determine the number of zones it should have

  Args:
      model (dict): the parsed GridLAB-D model
      h (dict): the object ID hash
      t (str): the GridLAB-D class name to scan
      avgBuilding (float): the average building in kva
  """
  print ('Average Commercial Building', avgBuilding)
  total_commercial = 0
  total_comm_kva = 0
  total_comm_zones = 0
  total_zipload = 0
  total_office = 0
  total_bigbox = 0
  total_stripmall = 0
  if t in model:
    for o in list(model[t].keys()):
      if 'load_class' in model[t][o]:
        if model[t][o]['load_class'] == 'C':
          kva = accumulate_load_kva (model[t][o])
          total_commercial += 1
          total_comm_kva += kva
          vln = float(model[t][o]['nominal_voltage'])
          nphs = 0
          phases = model[t][o]['phases']
          if 'A' in phases:
            nphs += 1
          if 'B' in phases:
            nphs += 1
          if 'C' in phases:
            nphs += 1
          nzones = int ((kva / avgBuilding) + 0.5)
          total_comm_zones += nzones
          if nzones > 14 and nphs == 3:
            comm_type = 'OFFICE'
            total_office += 1
          elif nzones > 5 and nphs > 1:
            comm_type = 'BIGBOX'
            total_bigbox += 1
          elif nzones > 0:
            comm_type = 'STRIPMALL'
            total_stripmall += 1
          else:
            comm_type = 'ZIPLOAD'
            total_zipload += 1
          mtr = model[t][o]['parent']
          if glm_modifier.defaults.forERCOT == "True":
          # the parent node is actually a meter, but we have to add the tariff and metrics_collector unless only ZIPLOAD
            mtr = model[t][o]['parent'] # + '_mtr'
            if comm_type != 'ZIPLOAD':
              extra_billing_meters.add(mtr)
          else:
            extra_billing_meters.add(mtr)
          glm_modifier.defaults.comm_loads[o] = [mtr, comm_type, nzones, kva, nphs, phases, vln, total_commercial]
          model[t][o]['groupid'] = comm_type + '_' + str(nzones)
          del model[t][o]
  print ('found', total_commercial, 'commercial loads totaling ', '{:.2f}'.format(total_comm_kva), 'KVA')
  print (total_office, 'offices,', total_bigbox, 'bigbox retail,', total_stripmall, 'strip malls,',
         total_zipload, 'ZIP loads')
  print (total_comm_zones, 'total commercial HVAC zones')

#***************************************************************************************************
#***************************************************************************************************

def identify_xfmr_houses (glm_modifier,model, h, t, seg_loads, avgHouse, rgn):
    """For the full-order feeders, scan each service transformer to determine the number of houses it should have
>>>>>>> 797b350f

    Args:
        model (dict): the parsed GridLAB-D model
        h (dict): the object ID hash
        t (str): the GridLAB-D class name to scan
        seg_loads (dict): dictionary of downstream load (kva) served by each 
            GridLAB-D link
        avgHouse (float): the average house load in kva
        rgn (int): the region number, 1..5
    """
    print ('Average House', avgHouse)
    total_houses = 0
    total_sf = 0
    total_apt = 0
    total_mh = 0
    total_small = 0
    total_small_kva = 0
    if t in model:
        for o in model[t]:
            if o in seg_loads:
                tkva = seg_loads[o][0]
                phs = seg_loads[o][1]
                if 'S' in phs:
                    nhouse = int ((tkva / avgHouse) + 0.5) # round to nearest int
                    name = o
                    node = model[t][o]['to']
                    if nhouse <= 0:
                        total_small += 1
                        total_small_kva += tkva
                        glm_modifier.defaults.small_nodes[node] = [tkva,phs]
                    else:
                        total_houses += nhouse
                        lg_v_sm = tkva / avgHouse - nhouse # >0 if we rounded down the number of houses
                        bldg, ti = selectResidentialBuilding (glm_modifier.defaults.rgnThermalPct[rgn-1], np.random.uniform (0, 1))
                        if bldg == 0:
                            total_sf += nhouse
                        elif bldg == 1:
                            total_apt += nhouse
                        else:
                            total_mh += nhouse
                        glm_modifier.defaults.house_nodes[node] = [nhouse, rgn, lg_v_sm, phs, bldg, ti]
    print (total_small, 'small loads totaling', '{:.2f}'.format (total_small_kva), 'kva')
    print (total_houses, 'houses on', len(glm_modifier.defaults.house_nodes), 'transformers, [SF,APT,MH]=', total_sf, total_apt, total_mh)
    for i in range(6):
        glm_modifier.defaults.heating_bins[0][i] = round (total_sf * glm_modifier.defaults.bldgHeatingSetpoints[0][i][0] + 0.5)
        glm_modifier.defaults.heating_bins[1][i] = round (total_apt * glm_modifier.defaults.bldgHeatingSetpoints[1][i][0] + 0.5)
        glm_modifier.defaults.heating_bins[2][i] = round (total_mh * glm_modifier.defaults.bldgHeatingSetpoints[2][i][0] + 0.5)
        glm_modifier.defaults.cooling_bins[0][i] = round (total_sf * glm_modifier.defaults.bldgCoolingSetpoints[0][i][0] + 0.5)
        glm_modifier.defaults.cooling_bins[1][i] = round (total_apt * glm_modifier.defaults.bldgCoolingSetpoints[1][i][0] + 0.5)
        glm_modifier.defaults.cooling_bins[2][i] = round (total_mh * glm_modifier.defaults.bldgCoolingSetpoints[2][i][0] + 0.5)
    print ('cooling bins target', glm_modifier.defaults.cooling_bins)
    print ('heating bins target', glm_modifier.defaults.heating_bins)

#***************************************************************************************************
#***************************************************************************************************

def add_small_loads(glm_modifier,basenode, vnom):
  """Write loads that are too small for a house, onto a node

  Args:
    basenode (str): GridLAB-D node name
    op (file): open file to write to
    vnom (float): nominal line-to-neutral voltage at basenode
  """
  kva = float(glm_modifier.defaults.small_nodes[basenode][0])
  phs = glm_modifier.defaults.small_nodes[basenode][1]

  if 'A' in phs:
      vstart = str(vnom) + '+0.0j'
  elif 'B' in phs:
      vstart = format(-0.5*vnom,'.2f') + format(-0.866025*vnom,'.2f') + 'j'
  else:
      vstart = format(-0.5*vnom,'.2f') + '+' + format(0.866025*vnom,'.2f') + 'j'

  tpxname = basenode + '_tpx_1'
  mtrname = basenode + '_mtr_1'
  loadname = basenode + '_load_1'
  params = dict()
  name = basenode
  params["phases"] = phs
  params["nominal_voltage"] = str(vnom)
  params["voltage_1"] = vstart
  params["voltage_2"] = vstart
  glm_modifier.add_object("triplex_node", name, params)
  params2 = dict()
  name = tpxname
  params2["from"] = basenode
  params2["to"] = mtrname
  params2["phases"] = phs
  params2["length"] = "30"
  params2["configuration"] = glm_modifier.defaults.triplex_configurations[0][0]
  glm_modifier.add_object("triplex_line", name, params2)
  params3 = dict()
  name = mtrname
  params3["phases"] = phs
  params3["meter_power_consumption"] = "1+7j"
  add_tariff (glm_modifier)
  params3["nominal_voltage"] = str(vnom)
  params3["voltage_1"] = vstart
  params3["voltage_2"] = vstart
  glm_modifier.add_object("triplex_meter", name, params3)
  if ConfigDict['metrics_interval']['value'] > 0:
    params4 = dict()
    params4["parent"] = name
    params4["interval"] = str(glm_modifier.defaults.metrics_interval)
    glm_modifier.add_object("metrics_collector", name, params4)
  params5 = dict()
  name = loadname
  params5["parent"] = mtrname
  params5["phases"] = phs
  params5["nominal_voltage"] = str(vnom)
  params5["voltage_1"] = vstart
  params5["voltage_2"] = vstart

  #waiting for the add comment method to be added to the modifier class
  #print ('  //', '{:.3f}'.format(kva), 'kva is less than 1/2 avg_house', file=op)

  params5["power_12_real"] = "10.0"
  params5["power_12_reac"] = "8.0"
  glm_modifier.add_object("triplex_load", name, params5)
#***************************************************************************************************
#***************************************************************************************************
def add_one_commercial_zone(glm_modifier, bldg):
  """Write one pre-configured commercial zone as a house

  Args:
      bldg: dictionary of GridLAB-D house and zipload attributes
      op (file): open file to write to
  """
  params = dict()
  name = bldg['zonename']
  params["parent"] = bldg['parent']
  params["groupid"] = bldg['groupid']
  params["motor_model"] = "BASIC"
  params["schedule_skew"] = '{:.0f}'.format(bldg['skew_value'])
  params["floor_area"] = '{:.0f}'.format(bldg['floor_area'])
  params["design_internal_gains"] = '{:.0f}'.format(bldg['int_gains'] * bldg['floor_area'] * 3.413)
  params["number_of_doors"] = '{:.0f}'.format(bldg['no_of_doors'])
  params["aspect_ratio"] = '{:.2f}'.format(bldg['aspect_ratio'])
  params["total_thermal_mass_per_floor_area"] = '{:1.2f}'.format(bldg['thermal_mass_per_floor_area'])
  params["interior_surface_heat_transfer_coeff"] = '{:1.2f}'.format(bldg['surface_heat_trans_coeff'])
  params["interior_exterior_wall_ratio"] = '{:.2f}'.format(bldg['interior_exterior_wall_ratio'])
  params["exterior_floor_fraction"] = '{:.3f}'.format(bldg['exterior_floor_fraction'])
  params["exterior_ceiling_fraction"] = '{:.3f}'.format(bldg['exterior_ceiling_fraction'])
  params["Rwall"] = str(bldg['Rwall'])
  params["Rroof"] = str(bldg['Rroof'])
  params["Rfloor"] = str(bldg['Rfloor'])
  params["Rdoors"] = str(bldg['Rdoors'])
  params["exterior_wall_fraction"] = '{:.2f}'.format(bldg['exterior_wall_fraction'])
  params["glazing_layers"] = '{:s}'.format(bldg['glazing_layers'])
  params["glass_type"] = '{:s}'.format(bldg['glass_type'])
  params["glazing_treatment"] = '{:s}'.format(bldg['glazing_treatment'])
  params["window_frame"] = '{:s}'.format(bldg['window_frame'])
  params["airchange_per_hour"] = '{:.2f}'.format(bldg['airchange_per_hour'])
  params["window_wall_ratio"] = '{:0.3f}'.format(bldg['window_wall_ratio'])
  params["heating_system_type"] = '{:s}'.format(bldg['heat_type'])
  params["auxiliary_system_type"] = '{:s}'.format(bldg['aux_type'])
  params["fan_type"] = '{:s}'.format(bldg['fan_type'])
  params["cooling_system_type"] = '{:s}'.format(bldg['cool_type'])
  params["air_temperature"] = '{:.2f}'.format(bldg['init_temp'])
  params["mass_temperature"] = '{:.2f}'.format(bldg['init_temp'])
  params["over_sizing_factor"] = '{:.1f}'.format(bldg['os_rand'])
  params["cooling_COP"] = '{:2.2f}'.format(bldg['COP_A'])
  params["cooling_setpoint"] = "80.0"
  params["heating_setpoint"] = "60.0"
  glm_modifier.add_object("house", name, params)

  params2 = dict()
  params2["schedule_skew"] = '{:.0f}'.format(bldg['skew_value'])
  params2["heatgain_fraction"] = "1.0"
  params2["power_fraction"] = '{:.2f}'.format(bldg['c_p_frac'])
  params2["impedance_fraction"] = 'impedance_fraction {:.2f}'.format(bldg['c_z_frac'])
  params2["current_fraction"] = '{:.2f}'.format(bldg['c_i_frac'])
  params2["power_pf"] = '{:.2f}'.format(bldg['c_p_pf'])
  params2["current_pf"] = '{:.2f}'.format(bldg['c_i_pf'])
  params2["impedance_pf"] = '{:.2f}'.format(bldg['c_z_pf'])
  #params2["base_power"] = '{:.2f}'.format(bldg['base_schedule'], bldg['adj_lights'])
  glm_modifier.add_object("ZIPload", "lights", params2)



  params3 = dict()
  params3["schedule_skew"] = '{:.0f}'.format(bldg['skew_value'])
  params3["heatgain_fraction"] = "1.0"
  params3["power_fraction"] = '{:.2f}'.format(bldg['c_p_frac'])
  params3["impedance_fraction"] = '{:.2f}'.format(bldg['c_z_frac'])
  params3["current_fraction"] = '{:.2f}'.format(bldg['c_i_frac'])
  params3["power_pf"] = '{:.2f}'.format(bldg['c_p_pf'])
  params3["current_pf"] = '{:.2f}'.format(bldg['c_i_pf'])
  params3["impedance_pf"] = '{:.2f}'.format(bldg['c_z_pf'])
  #params3["base_power"] = '{:.2f}'.format(bldg['base_schedule'], bldg['adj_plugs'])
  glm_modifier.add_object("ZIPload", "plug loads", params3)

  params4 = dict()
  params4["schedule_skew"] = '{:.0f}'.format(bldg['skew_value'])
  params4["heatgain_fraction"] = "1.0"
  params4["power_fraction"] = "0"
  params4["impedance_fraction"] = "0"
  params4["current_fraction"] = "0"
  params4["power_pf"] = "1"
  #params4["base_power"] = '{:.2f}'.format(bldg['base_schedule'], bldg['adj_gas'])
  glm_modifier.add_object("ZIPload", "gas waterheater", params4)



  params5 = dict()
  params5["schedule_skew"] = '{:.0f}'.format(bldg['skew_value'])
  params5["heatgain_fraction"] = "0.0"
  params5["power_fraction"] = '{:.2f}'.format(bldg['c_p_frac'])
  params5["impedance_fraction"] = '{:.2f}'.format(bldg['c_z_frac'])
  params5["current_fraction"] = '{:.2f}'.format(bldg['c_i_frac'])
  params5["power_pf"] = '{:.2f}'.format(bldg['c_p_pf'])
  params5["current_pf"] = '{:.2f}'.format(bldg['c_i_pf'])
  params5["impedance_pf"] = '{:.2f}'.format(bldg['c_z_pf'])
  #params5["base_power"] = '{:s}_exterior*{:.2f};'.format(bldg['base_schedule'], bldg['adj_ext'])
  glm_modifier.add_object("ZIPload", "exterior lights", params5)


  params6 = dict()
  params6["schedule_skew"] = '{:.0f}'.format(bldg['skew_value'])
  params6["heatgain_fraction"] = "1.0"
  params6["power_fraction"] = "0"
  params6["impedance_fraction"] = "0"
  params6["current_fraction"] = "0"
  params6["power_pf"] = "1"
  #params6["base_power"] = '{:s}_occupancy*{:.2f}'.format(bldg['base_schedule'], bldg['adj_occ'])
  glm_modifier.add_object("ZIPload", "occupancy", params6)

  if glm_modifier.defaults.metrics_interval > 0:
    params7 = dict()
    params7["interval"] = str(glm_modifier.defaults.metrics_interval)
    glm_modifier.add_object("ZIPload", "occupancy", params7)




#***************************************************************************************************
#***************************************************************************************************
def add_commercial_loads(glm_modifier,rgn, key):
  """Put commercial building zones and ZIP loads into the model

  Args:
      rgn (int): region 1..5 where the building is located
      key (str): GridLAB-D load name that is being replaced
      op (file): open file to write to
  """
  mtr = glm_modifier.defaults.comm_loads[key][0]
  comm_type = glm_modifier.defaults.comm_loads[key][1]
  nz = int(glm_modifier.defaults.comm_loads[key][2])
  kva = float(glm_modifier.defaults.comm_loads[key][3])
  nphs = int(glm_modifier.defaults.comm_loads[key][4])
  phases = glm_modifier.defaults.comm_loads[key][5]
  vln = float(glm_modifier.defaults.comm_loads[key][6])
  loadnum = int(glm_modifier.defaults.comm_loads[key][7])

  bldg = {}
  bldg['parent'] = key
  bldg['mtr'] = mtr
  bldg['groupid'] = comm_type + '_' + str(loadnum)
# waiting for the add comment method to be added to the model_GLM class
#  print ('// load', key, 'mtr', bldg['mtr'], 'type', comm_type, 'nz', nz, 'kva', '{:.3f}'.format(kva),
#         'nphs', nphs, 'phases', phases, 'vln', '{:.3f}'.format(vln), file=op)

  bldg['fan_type'] = 'ONE_SPEED'
  bldg['heat_type'] = 'GAS'
  bldg['cool_type'] = 'ELECTRIC'
  bldg['aux_type'] = 'NONE'
  bldg['no_of_stories'] = 1
  bldg['surface_heat_trans_coeff'] = 0.59
  bldg['oversize'] = glm_modifier.defaults.over_sizing_factor[rgn-1]
  bldg['glazing_layers'] = 'TWO'
  bldg['glass_type'] = 'GLASS'
  bldg['glazing_treatment'] = 'LOW_S'
  bldg['window_frame'] = 'NONE'
  bldg['c_z_frac'] = glm_modifier.defaults.c_z_frac
  bldg['c_i_frac'] = glm_modifier.defaults.c_i_frac
  bldg['c_p_frac'] = 1.0 - glm_modifier.defaults.c_z_frac - glm_modifier.defaults.c_i_frac

  bldg['c_z_pf'] = glm_modifier.defaults.c_z_pf
  bldg['c_i_pf'] = glm_modifier.defaults.c_i_pf
  bldg['c_p_pf'] = glm_modifier.defaults.c_p_pf

  if comm_type == 'OFFICE':
    bldg['ceiling_height'] = 13.
    bldg['airchange_per_hour'] = 0.69
    bldg['Rroof'] = 19.
    bldg['Rwall'] = 18.3
    bldg['Rfloor'] = 46.
    bldg['Rdoors'] = 3.
    bldg['int_gains'] = 3.24  # W/sf
    bldg['thermal_mass_per_floor_area'] = 1 # TODO
    bldg['exterior_ceiling_fraction'] = 1 # TODO
    bldg['base_schedule'] = 'office'
    num_offices = int(round(nz/15))  # each with 3 floors of 5 zones
    for jjj in range(num_offices):
      floor_area_choose = 40000. * (0.5 * np.random.random() + 0.5)
      for floor in range(1, 4):
        bldg['skew_value'] = randomize_commercial_skew()
        total_depth = math.sqrt(floor_area_choose / (3. * 1.5))
        total_width = 1.5 * total_depth
        if floor == 3:
          bldg['exterior_ceiling_fraction'] = 1
        else:
          bldg['exterior_ceiling_fraction'] = 0
        for zone in range(1, 6):
          if zone == 5:
            bldg['window_wall_ratio'] = 0  # this was not in the CCSI version
            bldg['exterior_wall_fraction'] = 0
            w = total_depth - 30.
            d = total_width - 30.
          else:
            bldg['window_wall_ratio'] = 0.33
            d = 15.
            if zone == 1 or zone == 3:
              w = total_width - 15.
            else:
              w = total_depth - 15.
            bldg['exterior_wall_fraction'] = w / (2. * (w + d))

          floor_area = w * d
          bldg['floor_area'] = floor_area
          bldg['aspect_ratio'] = w / d

          if floor > 1:
            bldg['exterior_floor_fraction'] = 0
          else:
            bldg['exterior_floor_fraction'] = w / (2. * (w + d)) / (floor_area / (floor_area_choose / 3.))

          bldg['thermal_mass_per_floor_area'] = 3.9 * (0.5 + 1. * np.random.random())
          bldg['interior_exterior_wall_ratio'] = floor_area / (bldg['ceiling_height'] * 2. * (w + d)) - 1. \
            + bldg['window_wall_ratio'] * bldg['exterior_wall_fraction']
          bldg['no_of_doors'] = 0.1  # will round to zero, presumably the exterior doors are treated like windows

          bldg['init_temp'] = 68. + 4. * np.random.random()
          bldg['os_rand'] = bldg['oversize'] * (0.8 + 0.4 * np.random.random())
          bldg['COP_A'] = glm_modifier.defaults.cooling_COP * (0.8 + 0.4 * np.random.random())

          bldg['adj_lights'] = (0.9 + 0.1 * np.random.random()) * floor_area / 1000.  # randomize 10# then convert W/sf -> kW
          bldg['adj_plugs'] = (0.9 + 0.2 * np.random.random()) * floor_area / 1000.
          bldg['adj_gas'] = (0.9 + 0.2 * np.random.random()) * floor_area / 1000.
          bldg['adj_ext'] = (0.9 + 0.1 * np.random.random()) * floor_area / 1000.
          bldg['adj_occ'] = (0.9 + 0.1 * np.random.random()) * floor_area / 1000.

          bldg['zonename'] = helper.gld_strict_name (key + '_bldg_' + str(jjj+1) + '_floor_' + str(floor) + '_zone_' + str(zone))
          add_one_commercial_zone (glm_modifier, bldg)

  elif comm_type == 'BIGBOX':
    bldg['ceiling_height'] = 14.
    bldg['airchange_per_hour'] = 1.5
    bldg['Rroof'] = 19.
    bldg['Rwall'] = 18.3
    bldg['Rfloor'] = 46.
    bldg['Rdoors'] = 3.
    bldg['int_gains'] = 3.6  # W/sf
    bldg['thermal_mass_per_floor_area'] = 1 # TODO
    bldg['exterior_ceiling_fraction'] = 1 # TODO
    bldg['base_schedule'] = 'bigbox'

    num_bigboxes = int(round(nz / 6.))
    for jjj in range(num_bigboxes):
      bldg['skew_value'] = randomize_commercial_skew()
      floor_area_choose = 20000. * (0.5 + 1. * np.random.random())
      floor_area = floor_area_choose / 6.
      bldg['floor_area'] = floor_area
      bldg['thermal_mass_per_floor_area'] = 3.9 * (0.8 + 0.4 * np.random.random())  # +/- 20#
      bldg['exterior_ceiling_fraction'] = 1.
      bldg['aspect_ratio'] = 1.28301275561855
      total_depth = math.sqrt(floor_area_choose / bldg['aspect_ratio'])
      total_width = bldg['aspect_ratio'] * total_depth
      d = total_width / 3.
      w = total_depth / 2.

      for zone in range(1,7):
        if zone == 2 or zone == 5:
          bldg['exterior_wall_fraction'] = d / (2. * (d + w))
          bldg['exterior_floor_fraction'] = (0. + d) / (2. * (total_width + total_depth)) / (floor_area / floor_area_choose)
        else:
          bldg['exterior_wall_fraction'] = 0.5
          bldg['exterior_floor_fraction'] = (w + d) / (2. * (total_width + total_depth)) / (floor_area / floor_area_choose)
        if zone == 2:
          bldg['window_wall_ratio'] = 0.76
        else:
          bldg['window_wall_ratio'] = 0.

        if zone < 4:
          bldg['no_of_doors'] = 0.1  # this will round to 0
        elif zone == 5:
          bldg['no_of_doors'] = 24.
        else:
          bldg['no_of_doors'] = 1.

        bldg['interior_exterior_wall_ratio'] = (floor_area + bldg['no_of_doors'] * 20.) \
          / (bldg['ceiling_height'] * 2. * (w + d)) - 1. + bldg['window_wall_ratio'] * bldg['exterior_wall_fraction']
        bldg['init_temp'] = 68. + 4. * np.random.random()
        bldg['os_rand'] = bldg['oversize'] * (0.8 + 0.4 * np.random.random())
        bldg['COP_A'] = glm_modifier.defaults.cooling_COP * (0.8 + 0.4 * np.random.random())

        bldg['adj_lights'] = 1.2 * (0.9 + 0.1 * np.random.random()) * floor_area / 1000.  # randomize 10# then convert W/sf -> kW
        bldg['adj_plugs'] = (0.9 + 0.2 * np.random.random()) * floor_area / 1000.
        bldg['adj_gas'] = (0.9 + 0.2 * np.random.random()) * floor_area / 1000.
        bldg['adj_ext'] = (0.9 + 0.1 * np.random.random()) * floor_area / 1000.
        bldg['adj_occ'] = (0.9 + 0.1 * np.random.random()) * floor_area / 1000.

        bldg['zonename'] = helper.gld_strict_name (key + '_bldg_' + str(jjj+1) + '_zone_' + str(zone))
        add_one_commercial_zone (glm_modifier, bldg)

  elif comm_type == 'STRIPMALL':
    bldg['ceiling_height'] = 12 # T)D)
    bldg['airchange_per_hour'] = 1.76
    bldg['Rroof'] = 19.
    bldg['Rwall'] = 18.3
    bldg['Rfloor'] = 40.
    bldg['Rdoors'] = 3.
    bldg['int_gains'] = 3.6  # W/sf
    bldg['exterior_ceiling_fraction'] = 1.
    bldg['base_schedule'] = 'stripmall'
    midzone = int (math.floor(nz / 2.) + 1.)
    for zone in range (1, nz+1):
      bldg['skew_value'] = randomize_commercial_skew(glm_modifier)
      floor_area_choose = 2400. * (0.7 + 0.6 * np.random.random())
      bldg['thermal_mass_per_floor_area'] = 3.9 * (0.5 + 1. * np.random.random())
      bldg['no_of_doors'] = 1
      if zone == 1 or zone == midzone:
        floor_area = floor_area_choose
        bldg['aspect_ratio'] = 1.5
        bldg['window_wall_ratio'] = 0.05
        bldg['exterior_wall_fraction'] = 0.4
        bldg['exterior_floor_fraction'] = 0.8
        bldg['interior_exterior_wall_ratio'] = -0.05
      else:
        floor_area = floor_area_choose / 2.
        bldg['aspect_ratio'] = 3.0
        bldg['window_wall_ratio'] = 0.03
        if zone == nz:
          bldg['exterior_wall_fraction'] = 0.63
          bldg['exterior_floor_fraction'] = 2.
        else:
          bldg['exterior_wall_fraction'] = 0.25
          bldg['exterior_floor_fraction'] = 0.8
        bldg['interior_exterior_wall_ratio'] = -0.40

      bldg['floor_area'] = floor_area

      bldg['init_temp'] = 68. + 4. * np.random.random()
      bldg['os_rand'] = bldg['oversize'] * (0.8 + 0.4 * np.random.random())
      bldg['COP_A'] = glm_modifier.defaults.cooling_COP * (0.8 + 0.4 * np.random.random())

      bldg['adj_lights'] = (0.8 + 0.4 * np.random.random()) * floor_area / 1000.
      bldg['adj_plugs'] = (0.8 + 0.4 * np.random.random()) * floor_area / 1000.
      bldg['adj_gas'] = (0.8 + 0.4 * np.random.random()) * floor_area / 1000.
      bldg['adj_ext'] = (0.8 + 0.4 * np.random.random()) * floor_area / 1000.
      bldg['adj_occ'] = (0.8 + 0.4 * np.random.random()) * floor_area / 1000.

      bldg['zonename'] = helper.gld_strict_name (key + '_zone_' + str(zone))
      add_one_commercial_zone (glm_modifier, bldg)

  params = dict()
  if comm_type == 'ZIPLOAD':
    phsva = 1000.0 * kva / nphs
    name = '{:s}'.format (key + '_streetlights')
    params["parent"] = '{:s};'.format (mtr)
    params["groupid"] = "STREETLIGHTS"
    params["nominal_voltage"] = '{:2f}'.format(vln)
    params["phases"] = '{:s}'.format (phases)
    for phs in ['A', 'B', 'C']:
      if phs in phases:
          params["impedance_fraction_" + phs] = '{:f};'.format (glm_modifier.defaults.c_z_frac)
          params["current_fraction_" + phs] = '{:f}'.format (glm_modifier.defaults.c_i_frac)
          params["power_fraction_" + phs] = '{:f}'.format (bldg['c_p_frac'])
          params["impedance_pf_" + phs] = '{:f}'.format (glm_modifier.defaults.c_z_pf)
          params["current_pf_" + phs] = '{:f}'.format (glm_modifier.defaults.c_i_pf)
          params["power_pf_" + phs] = '{:f}'.format (glm_modifier.defaults.c_p_pf)
          params["base_power_" + phs] = '{:.2f}'.format (glm_modifier.defaults.light_scalar_comm * phsva)
    glm_modifier.add_object("load", "street lights", params)
  else:
    name = '{:s}'.format (key)
    params["parent"] = '{:s};'.format (mtr)
    params["groupid"] = '{:s}'.format (comm_type)
    params["nominal_voltage"] = '{:2f}'.format(vln)
    params["phases"] = '{:s}'.format (phases)
    glm_modifier.add_object("load", "accumulate zone", params)



#***************************************************************************************************
#***************************************************************************************************
def add_houses(glm_modifier,basenode, vnom, bIgnoreThermostatSchedule=True, bWriteService=True, bTriplex=True, setpoint_offset=1.0):
    """Put houses, along with solar panels and batteries, onto a node

    Args:
        basenode (str): GridLAB-D node name
        op (file): open file to write to
        vnom (float): nominal line-to-neutral voltage at basenode
    """

    meter_class = 'triplex_meter'
    node_class = 'triplex_node'
    if bTriplex == False:
        meter_class = 'meter'
        node_class = 'node'

    nhouse = int(glm_modifier.defaults.house_nodes[basenode][0])
    rgn = int(glm_modifier.defaults.house_nodes[basenode][1])
    lg_v_sm = float(glm_modifier.defaults.house_nodes[basenode][2])
    phs = glm_modifier.defaults.house_nodes[basenode][3]
    bldg = glm_modifier.defaults.house_nodes[basenode][4]
    ti = glm_modifier.defaults.house_nodes[basenode][5]
    rgnTable = glm_modifier.defaults.rgnThermalPct[rgn-1]

    if 'A' in phs:
        vstart = str(vnom) + '+0.0j'
    elif 'B' in phs:
        vstart = format(-0.5*vnom,'.2f') + format(-0.866025*vnom,'.2f') + 'j'
    else:
        vstart = format(-0.5*vnom,'.2f') + '+' + format(0.866025*vnom,'.2f') + 'j'

    if glm_modifier.defaults.forERCOT == "True":
        phs = phs + 'S'
        tpxname = helper.gld_strict_name (basenode + '_tpx')
        mtrname = helper.gld_strict_name (basenode + '_mtr')
    elif bWriteService == True:
        params = dict()
        name = basenode
        params["phases"] = phs
        params["nominal_voltage"] = str(vnom)
        params["voltage_1"] = vstart
        params["voltage_2"] = vstart
        glm_modifier.add_object('{:s} {{'.format (node_class), name, params)
    else:
        mtrname = helper.gld_strict_name (basenode + '_mtr')
    for i in range(nhouse):
        if (glm_modifier.defaults.forERCOT == "False") and (bWriteService == True):

            tpxname = helper.gld_strict_name (basenode + '_tpx_' + str(i+1))
            mtrname = helper.gld_strict_name (basenode + '_mtr_' + str(i+1))
            params2 = dict()
            name = tpxname
            params2["from"] = basenode
            params2["to"] = mtrname
            params2["phases"] = phs
            params2["length"] = "30"
            params2["configuration"] = glm_modifier.defaults.name_prefix + list(glm_modifier.defaults.triplex_configurations.keys())[0]
            glm_modifier.add_object("triplex_line", name, params2)

            params3 = dict()
            params3[""] = str
            name = mtrname
            params3["phases"] = phs
            params3["meter_power_consumption"] = "1+7j"
            add_tariff (params3)
            params3["nominal_voltage"] = str(vnom)
            params3["voltage_1"] = vstart
            params3["voltage_2"] = vstart
            glm_modifier.add_object("triplex_meter", name, params3)


            if glm_modifier.defaults.metrics_interval > 0:
                params4 = dict()
                params4["parent"] = name
                params4["interval"] = str(glm_modifier.defaults.metrics_interval)
                glm_modifier.add_object("metrics_collector", name, params4)
        hsename = helper.gld_strict_name (basenode + '_hse_' + str(i+1))
        whname = helper.gld_strict_name (basenode + '_wh_' + str(i+1))
        solname = helper.gld_strict_name (basenode + '_sol_' + str(i+1))
        batname = helper.gld_strict_name (basenode + '_bat_' + str(i+1))
        sol_i_name = helper.gld_strict_name (basenode + '_isol_' + str(i+1))
        bat_i_name = helper.gld_strict_name (basenode + '_ibat_' + str(i+1))
        sol_m_name = helper.gld_strict_name (basenode + '_msol_' + str(i+1))
        bat_m_name = helper.gld_strict_name (basenode + '_mbat_' + str(i+1))
        if glm_modifier.defaults.forERCOT == "True":
          hse_m_name = mtrname
        else:
          hse_m_name = helper.gld_strict_name (basenode + '_mhse_' + str(i+1))
          params5 = dict()
          name = hse_m_name
          params5["parent"] = mtrname
          params5["phases"] = phs
          params5["nominal_voltage"] = str(vnom)
          glm_modifier.add_object('{:s} {{'.format (meter_class), name, params5)

        fa_base = glm_modifier.defaults.rgnFloorArea[rgn-1][bldg]
        fa_rand = np.random.uniform (0, 1)
        stories = 1
        ceiling_height = 8
        if bldg == 0: # SF homes
            floor_area = fa_base + 0.5 * fa_base * fa_rand * (ti - 3) / 3;
            if np.random.uniform (0, 1) > glm_modifier.defaults.rgnOneStory[rgn-1]:
                stories = 2
            ceiling_height += np.random.randint (0, 2)
        else: # apartment or MH
            floor_area = fa_base + 0.5 * fa_base * (0.5 - fa_rand) # +/- 50%
        floor_area = (1 + lg_v_sm) * floor_area # adjustment depends on whether nhouses rounded up or down
        if floor_area > 4000:
            floor_area = 3800 + fa_rand*200;
        elif floor_area < 300:
            floor_area = 300 + fa_rand*100;

        scalar1 = 324.9/8907 * floor_area**0.442
        scalar2 = 0.8 + 0.4 * np.random.uniform(0,1)
        scalar3 = 0.8 + 0.4 * np.random.uniform(0,1)
        resp_scalar = scalar1 * scalar2
        unresp_scalar = scalar1 * scalar3

        skew_value = glm_modifier.defaults.residential_skew_std * np.random.randn ()
        if skew_value < -glm_modifier.defaults.residential_skew_max:
            skew_value = -glm_modifier.defaults.residential_skew_max
        elif skew_value > glm_modifier.defaults.residential_skew_max:
            skew_value = glm_modifier.defaults.residential_skew_max

        oversize = glm_modifier.defaults.rgnOversizeFactor[rgn-1] * (0.8 + 0.4 * np.random.uniform(0,1))
        tiProps = selectThermalProperties (bldg, ti)
        # Rceiling(roof), Rwall, Rfloor, WindowLayers, WindowGlass,Glazing,WindowFrame,Rdoor,AirInfil,COPhi,COPlo
        Rroof = tiProps[0] * (0.8 + 0.4 * np.random.uniform(0,1))
        Rwall = tiProps[1] * (0.8 + 0.4 * np.random.uniform(0,1))
        Rfloor = tiProps[2] * (0.8 + 0.4 * np.random.uniform(0,1))
        glazing_layers = int(tiProps[3])
        glass_type = int(tiProps[4])
        glazing_treatment = int(tiProps[5])
        window_frame = int(tiProps[6])
        Rdoor = tiProps[7] * (0.8 + 0.4 * np.random.uniform(0,1))
        airchange = tiProps[8] * (0.8 + 0.4 * np.random.uniform(0,1))
        init_temp = 68 + 4 * np.random.uniform(0,1)
        mass_floor = 2.5 + 1.5 * np.random.uniform(0,1)
        h_COP = c_COP = tiProps[10] + np.random.uniform(0,1) * (tiProps[9] - tiProps[10])
        params6 = dict()
        name = hsename
        params6["parent"] = hse_m_name
        params6["groupid"] = glm_modifier.defaults.bldgTypeName[bldg]

        #print ('  // thermal_integrity_level', ConfigDict['tiName']['value'][ti] + ';', file=op)
        #params6["thermal_integrity_level"] = glm_modifier.defaults.thermal_integrity_level[ti]

        params6["schedule_skew"] = '{:.0f}'.format(skew_value)
        params6["floor_area"] = '{:.0f}'.format(floor_area)
        params6["number_of_stories"] = str(stories)
        params6["ceiling_height"] = str(ceiling_height)
        params6["over_sizing_factor"] = '{:.1f}'.format(oversize)
        params6["Rroof"] = '{:.2f}'.format(Rroof)
        params6["Rwall"] = '{:.2f}'.format(Rwall)
        params6["Rfloor"] = '{:.2f}'.format(Rfloor)
        params6["glazing_layers"] = str (glazing_layers)
        params6["glass_type"] = str (glass_type)
        params6["glazing_treatment"] = str (glazing_treatment)
        params6["window_frame"] = str (window_frame)
        params6["Rdoors"] = '{:.2f}'.format(Rdoor)
        params6["airchange_per_hour"] = '{:.2f}'.format(airchange)
        params6["cooling_COP"] = '{:.1f}'.format(c_COP)
        params6["air_temperature"] = '{:.2f}'.format(init_temp)
        params6["mass_temperature"] = '{:.2f}'.format(init_temp)
        params6["total_thermal_mass_per_floor_area"] = '{:.3f}'.format(mass_floor)
        params6["breaker_amps"] = "1000"
        params6["hvac_breaker_rating"] = "1000"
        heat_rand = np.random.uniform(0,1)
        cool_rand = np.random.uniform(0,1)
        if heat_rand <= glm_modifier.defaults.rgnPenGasHeat[rgn-1]:
            params6["heating_system_type"] = "GAS"
            if cool_rand <= glm_modifier.defaults.electric_cooling_percentage:
                params6["cooling_system_type"] = "ELECTRIC"
            else:
                params6["cooling_system_type"] = "NONE"
        elif heat_rand <= glm_modifier.defaults.rgnPenGasHeat[rgn-1] + glm_modifier.defaults.rgnPenHeatPump[rgn-1]:
            params6["heating_system_type"] = "HEAT_PUMP"
            params6["heating_COP"] = '{:.1f}'.format(h_COP)
            params6["cooling_system_type"] = "ELECTRIC"
            params6["auxiliary_strategy"] = "DEADBAND"
            params6["auxiliary_system_type"] = "ELECTRIC"
            params6["motor_model"] = "BASIC"
            params6["motor_efficiency"] = "AVERAGE"
        elif floor_area * ceiling_height > 12000.0: # electric heat not allowed on large homes
            params6["heating_system_type"] = "GAS"
            if cool_rand <= glm_modifier.defaults.electric_cooling_percentage:
                params6["cooling_system_type"] = "ELECTRIC"
            else:
                params6["cooling_system_type"] = "NONE"
        else:
            params6["heating_system_type"] = "RESISTANCE"
            if cool_rand <= glm_modifier.defaults.electric_cooling_percentage:
                params6["cooling_system_type"] = "ELECTRIC"
                params6["motor_model"] = "BASIC"
                params6["motor_efficiency"] = "GOOD"
            else:
                params6["cooling_system_type"] = "NONE"

        cooling_sch = np.ceil(glm_modifier.defaults.coolingScheduleNumber * np.random.uniform (0, 1))
        heating_sch = np.ceil(glm_modifier.defaults.heatingScheduleNumber * np.random.uniform (0, 1))
        # [Bin Prob, NightTimeAvgDiff, HighBinSetting, LowBinSetting]
        cooling_bin, heating_bin = selectSetpointBins (bldg, np.random.uniform (0,1))
        # randomly choose setpoints within bins, and then widen the separation to account for deadband
        cooling_set = cooling_bin[3] + np.random.uniform(0,1) * (cooling_bin[2] - cooling_bin[3]) + setpoint_offset
        heating_set = heating_bin[3] + np.random.uniform(0,1) * (heating_bin[2] - heating_bin[3]) - setpoint_offset
        cooling_diff = 2.0 * cooling_bin[1] * np.random.uniform(0,1)
        heating_diff = 2.0 * heating_bin[1] * np.random.uniform(0,1)
        cooling_scale = np.random.uniform(0.95, 1.05)
        heating_scale = np.random.uniform(0.95, 1.05)
        cooling_str = 'cooling{:.0f}*{:.4f}+{:.2f}'.format(cooling_sch, cooling_scale, cooling_diff)
        heating_str = 'heating{:.0f}*{:.4f}+{:.2f}'.format(heating_sch, heating_scale, heating_diff)
        # default heating and cooling setpoints are 70 and 75 degrees in GridLAB-D
        # we need more separation to assure no overlaps during transactive simulations
        if bIgnoreThermostatSchedule == True:
            params6["cooling_setpoint"] = str
            params6["heating_setpoint"] = str
        else:
            params6["cooling_setpoint"] = str
            params6["heating_setpoint"] = str
        glm_modifier.add_object("house", params6["house"], params6)
        # heatgain fraction, Zpf, Ipf, Ppf, Z, I, P
        params7 = dict()
        params7["schedule_skew"] = '{:.0f}'.format(skew_value)
        params7["base_power"] = 'responsive_loads*' + '{:.2f}'.format(resp_scalar)
        params7["heatgain_fraction"] = '{:.2f}'.format(glm_modifier.defaults.ZIPload_parameters[0]['heatgain_fraction'])
        params7["impedance_pf"] = '{:.2f}'.format(glm_modifier.defaults.ZIPload_parameters[0]['impedance_pf'])
        params7["current_pf"] = '{:.2f}'.format(glm_modifier.defaults.ZIPload_parameters[0]['current_pf'])
        params7["power_pf"] = '{:.2f}'.format(glm_modifier.defaults.ZIPload_parameters[0]['power_pf'])
        params7["impedance_fraction"] = '{:.2f}'.format(glm_modifier.defaults.ZIPload_parameters[0]['impedance_fraction'])
        params7["current_fraction"] = '{:.2f}'.format(glm_modifier.defaults.ZIPload_parameters[0]['current_fraction'])
        params7["power_fraction"] = '{:.2f}'.format(glm_modifier.defaults.ZIPload_parameters[0]['power_fraction'])
        glm_modifier.add_object("ZIPload", "responsive", params7)

        params8 = dict()
        params8["schedule_skew"] = '{:.0f}'.format(skew_value)
        params8["base_power"] = 'unresponsive_loads*' + '{:.2f}'.format(unresp_scalar)
        params8["heatgain_fraction"] = '{:.2f}'.format(glm_modifier.defaults.ZIPload_parameters[0]['heatgain_fraction'])
        params8["impedance_pf"] = '{:.2f}'.format(glm_modifier.defaults.ZIPload_parameters[0]['impedance_pf'])
        params8["current_pf"] = '{:.2f}'.format(glm_modifier.defaults.ZIPload_parameters[0]['current_pf'])
        params8["power_pf"] = '{:.2f}'.format(glm_modifier.defaults.ZIPload_parameters[0]['power_pf'])
        params8[""] = '{:.2f}'.format(glm_modifier.defaults.ZIPload_parameters[0]['impedance_fraction'])
        params8["current_fraction"] = '{:.2f}'.format(glm_modifier.defaults.ZIPload_parameters[0]['current_fraction'])
        params8["power_fraction"] = '{:.2f}'.format(glm_modifier.defaults.ZIPload_parameters[0]['power_fraction'])
        glm_modifier.add_object("ZIPload", "unresponsive", params8)

        if np.random.uniform (0, 1) <= glm_modifier.defaults.water_heater_percentage:
          heat_element = 3.0 + 0.5 * np.random.randint (1,6);  # numpy randint (lo, hi) returns lo..(hi-1)
          tank_set = 110 + 16 * np.random.uniform (0, 1);
          therm_dead = 4 + 4 * np.random.uniform (0, 1);
          tank_UA = 2 + 2 * np.random.uniform (0, 1);
          water_sch = np.ceil(glm_modifier.defaults.waterHeaterScheduleNumber * np.random.uniform (0, 1))
          water_var = 0.95 + np.random.uniform (0, 1) * 0.1 # +/-5% variability
          wh_demand_type = 'large_'
          sizeIncr = np.random.randint (0,3)  # MATLAB randi(imax) returns 1..imax
          sizeProb = np.random.uniform (0, 1);
          if sizeProb <= glm_modifier.defaults.rgnWHSize[rgn-1][0]:
              wh_size = 20 + sizeIncr * 5
              wh_demand_type = 'small_'
          elif sizeProb <= (glm_modifier.defaults.rgnWHSize[rgn-1][0] + glm_modifier.defaults.rgnWHSize[rgn-1][1]):
              wh_size = 30 + sizeIncr * 10
              if floor_area < 2000.0:
                  wh_demand_type = 'small_'
          else:
              if floor_area < 2000.0:
                  wh_size = 30 + sizeIncr * 10
              else:
                  wh_size = 50 + sizeIncr * 10
          wh_demand_str = wh_demand_type + '{:.0f}'.format(water_sch) + '*' + '{:.2f}'.format(water_var)
          wh_skew_value = 3 * glm_modifier.defaults.residential_skew_std * np.random.randn ()
          if wh_skew_value < -6 * glm_modifier.defaults.residential_skew_max:
              wh_skew_value = -6 * glm_modifier.defaults.residential_skew_max
          elif wh_skew_value > 6 * glm_modifier.defaults.residential_skew_max:
              wh_skew_value = 6 * glm_modifier.defaults.residential_skew_max

          params9 = dict()
          name = whname
          params9["schedule_skew"] = '{:.0f}'.format(wh_skew_value)
          params9["heating_element_capacity"] = '{:.1f}'.format(heat_element)
          params9["thermostat_deadband"] = '{:.1f}'.format(therm_dead)
          params9["location"] = "INSIDE"
          params9["tank_diameter"] = "1.5"
          params9["tank_UA"] = '{:.1f}'.format(tank_UA)
          params9["water_demand"] = wh_demand_str
          params9["tank_volume"] = '{:.0f}'.format(wh_size)
          if np.random.uniform (0, 1) <= glm_modifier.defaults.water_heater_participation:
              params9["waterheater_model"] = "MULTILAYER"
              params9["discrete_step_size"] = "60.0"
              params9["lower_tank_setpoint"] = '{:.1f}'.format(tank_set - 5.0)
              params9["upper_tank_setpoint"] = '{:.1f}'.format(tank_set + 5.0)
              params9["T_mixing_valve"] = '{:.1f}'.format(tank_set)
          else:
              params9["tank_setpoint"] = '{:.1f}'.format(tank_set)
          glm_modifier.add_object("waterheater", name, params9)

          if glm_modifier.defaults.metrics_interval > 0:
              params10 = dict()
              params10["parent"] = name
              params10["interval"] = str(glm_modifier.defaults.metrics_interval)
              glm_modifier.add_object("metrics_collector", name, params10)


        if glm_modifier.defaults.metrics_interval > 0:
            params11 = dict()
            params11["parent"] = name
            params11["interval"] = str(glm_modifier.defaults.metrics_interval)
            glm_modifier.add_object("metrics_collector", name, params11)



        # if PV is allowed, only single-family houses can buy it, and only single-family houses with PV will consider storage
        # if PV is not allowed, then any single-family house may consider storage (if allowed)
        # apartments and mobile homes may always consider storage, but not PV
        bConsiderStorage = True
        if bldg == 0:  # Single-family homes
            if glm_modifier.defaults.solar_percentage > 0.0:
                bConsiderStorage = False
            if np.random.uniform (0, 1) <= glm_modifier.defaults.solar_percentage:  # some single-family houses have PV
                bConsiderStorage = True
                panel_area = 0.1 * floor_area
                if panel_area < 162:
                    panel_area = 162
                elif panel_area > 270:
                    panel_area = 270
                #inv_power = inv_undersizing * (panel_area/10.7642) * rated_insolation * array_efficiency
                inv_power = glm_modifier.defaults.inv_undersizing * (panel_area/10.7642) * glm_modifier.defaults.rated_insolation * glm_modifier.defaults.array_efficiency
                glm_modifier.defaults.solar_count += 1
                glm_modifier.defaults.solar_kw += 0.001 * inv_power



                params12 = dict()
                name = sol_m_name
                params12["parent"] = mtrname
                params12["phases"] = phs
                params12["nominal_voltage"] = str(vnom)
                glm_modifier.add_object('{:s} {{'.format (meter_class), name, params12)



                params13 = dict()
                params13[""] = str

                params13[""] = str
                params13[""] = str
                params13[""] = str
                params13[""] = str
                params13[""] = str
                params13[""] = str
                params13[""] = str
                add_solar_inv_settings (glm_modifier, params13)
                glm_modifier.add_object('{:s} {{'.format (meter_class), name, params12)

                params14 = dict()
                name = solname
                params14["panel_type"] = "SINGLE_CRYSTAL_SILICON"
                params14["efficiency"] = '{:.2f}'.format(glm_modifier.defaults.solar['array_efficiency'])
                params14["area"] = '{:.2f}'.format(panel_area)
                glm_modifier.add_object("solar", name, params14)
                if glm_modifier.defaults.metrics_interval > 0:
                    params15 = dict()
                    params15["interval"] = str(glm_modifier.defaults.metrics_interval)
                    params15["parent"] = name
                    glm_modifier.add_object("metrics_collector", name, params15)

        if bConsiderStorage:
            if np.random.uniform (0, 1) <= glm_modifier.defaults.storage_percentage:
                glm_modifier.defaults.battery_count += 1
#                print ('object triplex_meter {', file=op)
                params16 = dict()
                name = bat_m_name
                params16["parent"] = mtrname
                params16["phases"] = phs
                params16["nominal_voltage"] = str(vnom)
                glm_modifier.add_object('{:s} {{'.format (meter_class), name, params16)
                params17 = dict()
                name = bat_i_name
                params17["phases"] = phs
                params17["generator_status"] = 'ONLINE'
                params17["generator_mode"] = 'CONSTANT_PQ'
                params17["inverter_type"] = 'FOUR_QUADRANT'
                params17["four_quadrant_control_mode"] = glm_modifier.defaults.storage_inv_mode
                params17["V_base"] = '${INV_VBASE}'
                params17["charge_lockout_time"] = '1'
                params17["discharge_lockout_time"] = '1'
                params17["rated_power"] = '5000'
                params17["max_charge_rate"] = '5000'
                params17["max_discharge_rate"] = '5000'
                params17["sense_object"] = mtrname
                params17["charge_on_threshold"] = '-100'
                params17["charge_off_threshold"] = '0'
                params17["discharge_off_threshold"] = '2000'
                params17["discharge_on_threshold"] = '3000'
                params17["inverter_efficiency"] = '0.97'
                params17["power_factor"] = '1.0'
                glm_modifier.add_object("inverter", name, params17)

                params18 = dict()
                name = batname
                params18["use_internal_battery_model"] = 'true'
                params18["battery_type"] = 'LI_ION'
                params18["nominal_voltage"] = '480'
                params18["battery_capacity"] = '13500'
                params18["round_trip_efficiency"] = '0.86'
                params18["state_of_charge"] = '0.50'
                glm_modifier.add_object("battery", name, params18)

                if glm_modifier.defaults.metrics_interval > 0:
                    params19 = dict()
                    params19["parent"] = name
                    params19["interval"] = str(glm_modifier.defaults.metrics_interval)
                    glm_modifier.add_object("metrics_collector", name, params19)



#***************************************************************************************************
#***************************************************************************************************
def add_substation(glm_modifier, name, phs, vnom, vll):
    """Write the substation swing node, transformer, metrics collector and 
    fncs_msg object

    Args:
        op (file): an open GridLAB-D input file
        name (str): node name of the primary (not transmission) substation bus
        phs (str): primary phasing in the substation
        vnom (float): not used
        vll (float): feeder primary line-to-line voltage
    """
    # if this feeder will be combined with others, need USE_FNCS to appear first as a marker for the substation
    #if len(glm_modifier.defaults.fncs_case) > 0:
        #if glm_modifier.defaults.message_broker == "fncs_msg":
    params = dict()
    #if glm_modifier.defaults.forERCOT == "True":
        # print ('  name gridlabd' + fncs_case + ';', file=op)
    #    params["gridlabd"] = 'gridlabd' + glm_modifier.defaults.fncs_case
    #else:
    #name = "gld1"
    #params["parent"] = "network_node"
    #params["configure"] = glm_modifier.defaults.fncs_case + '_FNCS_Config.txt'
    #params["option"] = "transport:hostname localhost, port 5570"
    #params["aggregate_subscriptions"] = "true"
    #params["aggregate_publications"] = "true"
    #glm_modifier.add_object("fncs_msg", name, params)
    # if glm_modifier.defaults.message_broker == "helics_msg":
    #    params[""] = str
    #    params2 = dict()
    #    params["configure"] = "glm_modifier.defaults.fncs_case + '_HELICS_gld_msg.json"
    #    glm_modifier.add_object("helics_msg", name, params2)



    params3 = dict()
    name = 'substation_xfmr_config'
    params3["connect_type"] = 'WYE_WYE'
    params3["install_type"] = 'PADMOUNT'
    params3["primary_voltage"] = '{:.2f}'.format(glm_modifier.defaults.transmissionVoltage)
    params3["secondary_voltage"] = '{:.2f}'.format(vll)
    params3["power_rating"] = '{:.2f}'.format(glm_modifier.defaults.transmissionXfmrMVAbase * 1000.0)
    params3["resistance"] = '{:.2f}'.format(0.01 * glm_modifier.defaults.transmissionXfmrRpct)
    params3["reactance"] = '{:.2f}'.format(0.01 * glm_modifier.defaults.transmissionXfmrXpct)
    params3["shunt_resistance"] = '{:.2f}'.format(100.0 / glm_modifier.defaults.transmissionXfmrNLLpct)
    params3["shunt_reactance"] = '{:.2f}'.format(100.0 / glm_modifier.defaults.transmissionXfmrImagpct)
    glm_modifier.add_object("transformer_configuration", name, params3)



    params4 = dict()
    name = "substation_transformer"
    params4["from"] = "network_node"
    params4["to"] = name
    params4["phases"] = phs
    params4["configuration"] = "substation_xfmr_config"
    glm_modifier.add_object("transformer", name, params4)
    vsrcln = glm_modifier.defaults.transmissionVoltage / math.sqrt(3.0)


    params5 = dict()
    name = 'name network_node'
    params5["groupid"] = glm_modifier.defaults.base_feeder_name
    params5["bustype"] = 'bustype SWING'
    params5["nominal_voltage"] = '{:.2f}'.format(vsrcln)
    params5["positive_sequence_voltage"] = '{:.2f}'.format(vsrcln)
    params5["base_power"] = '{:.2f}'.format(glm_modifier.defaults.transmissionXfmrMVAbase * 1000000.0)
    params5["power_convergence_value"] = "100.0"
    params5["phases"] = phs
    glm_modifier.add_object("substation", name, params5)


    if glm_modifier.defaults.metrics_interval > 0:
        params6 = dict()
        params6["parent"] = name
        params6["interval"] = str(glm_modifier.defaults.metrics_interval)
        glm_modifier.add_object("metrics_collector", name, params6)
        # debug
        params7 = dict()
        params7["parent"] = name
        params7["property"] = "distribution_power_A"
        params7["file"] = "sub_power.csv"
        params7["interval"] = "300"
        glm_modifier.add_object("recorder", name, params7)




# ***************************************************************************************************
# ***************************************************************************************************

# if triplex load, node or meter, the nominal voltage is 120
#   if the name or parent attribute is found in secmtrnode, we look up the 
#   nominal voltage there otherwise, the nominal voltage is vprim
# secmtrnode[mtr_node] = [kva_total, phases, vnom]
#   the transformer phasing was not changed, and the transformers were up-sized 
#   to the largest phase kva therefore, it should not be necessary to look up 
#   kva_total, but phases might have changed N==>S
# if the phasing did change N==>S, we have to prepend triplex_ to the class, 
#   write power_1 and voltage_1 when writing commercial buildings, if load_class 
#   is present and == C, skip the instance

<<<<<<< HEAD
def add_voltage_class(glm_modifier, model, h, t, vprim, vll, secmtrnode):
    """Write GridLAB-D instances that have a primary nominal voltage, i.e., 
    node, meter and load
=======
def add_voltage_class(glm_modifier,model, h, t, vprim, vll, secmtrnode):
    """Write GridLAB-D instances that have a primary nominal voltage, i.e., node, meter and load
>>>>>>> 797b350f

    Args:
        model (dict): a parsed GridLAB-D model
        h (dict): the object ID hash
        t (str): the GridLAB-D class name to write
        op (file): an open GridLAB-D input file
        vprim (float): the primary nominal line-to-neutral voltage
        vll (float): the primary nominal line-to-line voltage
        secmtrnode (dict): key to [transfomer kva, phasing, nominal voltage] by secondary node name
    """
    if t in model:
        for o in model[t]:
            #            if 'load_class' in model[t][o]:
            #                if model[t][o]['load_class'] == 'C':
            #                    continue
            name = o  # model[t][o]['name']
            phs = model[t][o]['phases']
            vnom = vprim
            if 'bustype' in model[t][o]:
                if model[t][o]['bustype'] == 'SWING':
                    add_substation(glm_modifier, name, phs, vnom, vll)
            parent = ''
            prefix = ''
            if str.find(phs, 'S') >= 0:
                bHadS = True
            else:
                bHadS = False
            if str.find(name, '_tn_') >= 0 or str.find(name, '_tm_') >= 0:
                vnom = 120.0
            if name in secmtrnode:
                vnom = secmtrnode[name][2]
                phs = secmtrnode[name][1]
            if 'parent' in model[t][o]:
                parent = model[t][o]['parent']
                if parent in secmtrnode:
                    vnom = secmtrnode[parent][2]
                    phs = secmtrnode[parent][1]
            if str.find(phs, 'S') >= 0:
                bHaveS = True
            else:
                bHaveS = False
            if bHaveS == True and bHadS == False:
                prefix = 'triplex_'
            params = dict()
            if len(parent) > 0:
                params["parent"] = parent
            name = name
            if 'groupid' in model[t][o]:
                params["groupid"] = model[t][o]['groupid']
            if 'bustype' in model[t][o]:  # already moved the SWING bus behind substation transformer
                if model[t][o]['bustype'] != 'SWING':
                    params["bustype"] = model[t][o]['bustype']
            params["phases"] = phs
            params["nominal_voltage"] = str(vnom)
            if 'load_class' in model[t][o]:
                params["load_class"] = model[t][o]['load_class']
            if 'constant_power_A' in model[t][o]:
                if bHaveS == True:
                    params["power_1"] = model[t][o]['constant_power_A']
                else:
                    params["constant_power_A"] = model[t][o]['constant_power_A']
            if 'constant_power_B' in model[t][o]:
                if bHaveS == True:
                    params["power_1"] = model[t][o]['constant_power_B']
                else:
                    params["constant_power_B"] = model[t][o]['constant_power_B']
            if 'constant_power_C' in model[t][o]:
                if bHaveS == True:
                    params["power_1"] = model[t][o]['constant_power_C']
                else:
                    params["constant_power_C"] = model[t][o]['constant_power_C']
            if 'power_1' in model[t][o]:
                params["power_1"] = model[t][o]['power_1']
            if 'power_2' in model[t][o]:
                params["power_2"] = model[t][o]['power_2']
            if 'power_12' in model[t][o]:
                params["power_12"] = model[t][o]['power_12']
            vstarta = str(vnom) + '+0.0j'
            vstartb = format(-0.5 * vnom, '.2f') + format(-0.866025 * vnom, '.2f') + 'j'
            vstartc = format(-0.5 * vnom, '.2f') + '+' + format(0.866025 * vnom, '.2f') + 'j'
            if 'voltage_A' in model[t][o]:
                if bHaveS == True:
                    params["voltage_1"] = vstarta
                    params["voltage_2"] = vstarta
                else:
                    params["voltage_A"] = vstarta
            if 'voltage_B' in model[t][o]:
                if bHaveS == True:
                    params["voltage_1"] = vstartb
                    params["voltage_2"] = vstartb
                else:
                    params["voltage_B"] = vstartb
            if 'voltage_C' in model[t][o]:
                if bHaveS == True:
                    params["voltage_1"] = vstartc
                    params["voltage_2"] = vstartc
                else:
                    params["voltage_C"] = vstartc
            if 'power_1' in model[t][o]:
                params["power_1"] = model[t][o]['power_1']
            if 'power_2' in model[t][o]:
                params["power_2"] = model[t][o]['power_2']
            if 'voltage_1' in model[t][o]:
                if str.find(phs, 'A') >= 0:
                    params["voltage_1"] = vstarta
                    params["voltage_2"] = vstarta
                if str.find(phs, 'B') >= 0:
                    params["voltage_1"] = vstartb
                    params["voltage_2"] = vstartb
                if str.find(phs, 'C') >= 0:
                    params["voltage_1"] = vstartc
                    params["voltage_2"] = vstartc
            if name in extra_billing_meters:
                add_tariff(glm_modifier, params)
                if glm_modifier.defaults.metrics_interval > 0:
                    params2 = dict()
                    params2["interval"] = str(glm_modifier.defaults.metrics_interval)
                    glm_modifier.add_object("metrics_interval", name, params2)
            glm_modifier.add_object(prefix + t, name, params)

<<<<<<< HEAD
# ***************************************************************************************************
# ***************************************************************************************************
def add_config_class(glm_modifier, model, h, t):
    """Write a GridLAB-D configuration (i.e., not a link or node) class
=======
#***************************************************************************************************
#***************************************************************************************************
def add_config_class (glm_modifier, model, h, t):
    """Write a GridLAB-D configuration (i.e. not a link or node) class
>>>>>>> 797b350f

    Args:
        model (dict): the parsed GridLAB-D model
        h (dict): the object ID hash
        t (str): the GridLAB-D class
        op (file): an open GridLAB-D input file
    """
    if t in model:
        for o in model[t]:
            params =dict()
            params[""] = str
            name = o
            for p in model[t][o]:
                if ':' in model[t][o][p]:
                    params[p] = h[model[t][o][p]]
                else:
                    params[p] = model[t][o][p]
            glm_modifier.add_object(t, o, params)


# ***************************************************************************************************
# ***************************************************************************************************
def add_xfmr_config(glm_modifier,key, phs, kvat, vnom, vsec, install_type, vprimll, vprimln):
    """Write a transformer_configuration

    Args:
        key (str): name of the configuration
        phs (str): primary phasing
        kvat (float): transformer rating in kVA
        vnom (float): primary voltage rating, not used any longer (see vprimll 
            and vprimln)
        vsec (float): secondary voltage rating, should be line-to-neutral for 
            single-phase or line-to-line for three-phase
        install_type (str): should be VAULT, PADMOUNT or POLETOP
        vprimll (float): primary line-to-line voltage, used for three-phase 
            transformers
        vprimln (float): primary line-to-neutral voltage, used for single-phase 
            transformers
        op (file): an open GridLAB-D input file
    """
    params = dict()
    name = glm_modifier.defaults.name_prefix + key
    params["power_rating"] = format(kvat, '.2f')
    kvaphase = kvat
    if 'XF2' in key:
        kvaphase /= 2.0
    if 'XF3' in key:
        kvaphase /= 3.0
    if 'A' in phs:
        params["powerA_rating"] = format(kvaphase, '.2f')
    else:
        params["powerA_rating"] = "0.0"
    if 'B' in phs:
        params["powerB_rating"] = format(kvaphase, '.2f')
    else:
        params["powerB_rating"] = "0.0"
    if 'C' in phs:
        params["powerC_rating"] = format(kvaphase, '.2f')
    else:
        params["powerC_rating"] = "0.0"
    params["install_type"] = install_type
    if 'S' in phs:
        row = Find1PhaseXfmr(glm_modifier, kvat)
        params["connect_type"] = "SINGLE_PHASE_CENTER_TAPPED"
        params["primary_voltage"] = str(vprimln)
        params["secondary_voltage"] = format(vsec, '.1f')
        params["resistance"] = format(row[1] * 0.5, '.5f')
        params["resistance1"] = format(row[1], '.5f')
        params["resistance2"] = format(row[1], '.5f')
        params["reactance"] = format(row[2] * 0.8, '.5f')
        params["reactance1"] = format(row[2] * 0.4, '.5f')
        params["reactance2"] = format(row[2] * 0.4, '.5f')
        params["shunt_resistance"] = format(1.0 / row[3], '.2f')
        params["shunt_reactance"] = format(1.0 / row[4], '.2f')
    else:
        row = Find3PhaseXfmr(glm_modifier, kvat)
        params["connect_type"] = "WYE_WYE"
        params["primary_voltage"] = str(vprimll)
        params["secondary_voltage"] = format(vsec, '.1f')
        params["resistance"] = format(row[1], '.5f')
        params["reactance"] = format(row[2], '.5f')
        params["shunt_resistance"] = format(1.0 / row[3], '.2f')
        params["shunt_reactance"] = format(1.0 / row[4], '.2f')
    glm_modifier.add_object("transformer_configuration", name, params)



# ***************************************************************************************************
# ***************************************************************************************************

def ProcessTaxonomyFeeder(glm_modifier, outname, rootname, vll, vln, avghouse, avgcommercial):
    """Parse and re-populate one backbone feeder, usually but not necessarily 
    one of the PNNL taxonomy feeders

    This function:

        * reads and parses the backbone model from *rootname.glm*
        * replaces loads with houses and DER
        * upgrades transformers and fuses as needed, based on a radial graph 
            analysis
        * writes the repopulated feeder to *outname.glm*

    Args:
        outname (str): the output feeder model name
        rootname (str): the input (usually taxonomy) feeder model name
        vll (float): the feeder primary line-to-line voltage
        vln (float): the feeder primary line-to-neutral voltage
        avghouse (float): the average house load in kVA
        avgcommercial (float): the average commercial load in kVA, not used
    """
    glm_modifier.defaults.solar_count = 0
    glm_modifier.defaults.solar_kw = 0
    glm_modifier.defaults.battery_count = 0

    glm_modifier.defaults.base_feeder_name = helper.gld_strict_name(rootname)

#    fname = glm_modifier.defaults.glmpath + rootname + '.glm'
    fname = glm_modifier.model.in_file
    print('Populating From:', fname)
    rgn = 0
    if 'R1' in rootname:
        rgn = 1
    elif 'R2' in rootname:
        rgn = 2
    elif 'R3' in rootname:
        rgn = 3
    elif 'R4' in rootname:
        rgn = 4
    elif 'R5' in rootname:
        rgn = 5
    print('using', glm_modifier.defaults.solar_percentage, 'solar and', glm_modifier.defaults.storage_percentage,
          'storage penetration')
    # if glm_modifier.defaults.electric_cooling_percentage <= 0.0:
    #     glm_modifier.defaults.electric_cooling_percentage = glm_modifier.defaults.rgnPenElecCool[rgn - 1]
    #     print('using regional default', glm_modifier.defaults.electric_cooling_percentage,
    #           'air conditioning penetration')
    # else:
    #     print('using', glm_modifier.defaults.electric_cooling_percentage,
    #           'air conditioning penetration from JSON config')
    # if glm_modifier.defaults.water_heater_percentage <= 0.0:
    #     glm_modifier.defaults.water_heater_percentage = glm_modifier.defaults.rgnPenElecWH[rgn - 1]
    #     print('using regional default', glm_modifier.defaults.water_heater_percentage, 'water heater penetration')
    # else:
    #     print('using', glm_modifier.defaults.water_heater_percentage, 'water heater penetration from JSON config')
    pathstring = os.path.curdir
    if os.path.isfile(fname):
        ip = open(fname, 'r')
        lines = []
        line = ip.readline()
        while line != '':
            while re.match('\s*//', line) or re.match('\s+$', line):
                # skip comments and white space
                line = ip.readline()
            lines.append(line.rstrip())
            line = ip.readline()
        ip.close()


        op = open(glm_modifier.defaults.work_path + outname + '.glm', 'w')

        #op = open(glm_modifier.defaults.outpath + glm_modifier.defaults.outname + '.glm', 'w')
        print('###### Writing to', glm_modifier.defaults.work_path + outname + '.glm')
        octr = 0;
        model = {}
        h = {}  # OID hash
        itr = iter(lines)
        for line in itr:
            if re.search('object', line):
                line, octr = obj(glm_modifier,None, model, line, itr, h, octr)
            else:  # should be the pre-amble, need to replace timestamp and stoptime
                if 'timestamp' in line:
                    glm_modifier.model.module_entities['clock'].starttime.value = glm_modifier.defaults.starttime
                    #print('  timestamp \'' + glm_modifier.defaults.starttime + '\';', file=op)
                elif 'stoptime' in line:
                    glm_modifier.model.module_entities['clock'].stoptime.value = glm_modifier.defaults.endtime
#                    print('  stoptime \'' + glm_modifier.defaults.endtime + '\';', file=op)
#                else:
#                    print(line, file=op)

        # apply the nameing prefix if necessary
        # if len(name_prefix) > 0:
        if len(glm_modifier.defaults.name_prefix) > 0:
            for t in model:
                for o in model[t]:
                    elem = model[t][o]
                    for tok in ['name', 'parent', 'from', 'to', 'configuration', 'spacing',
                                'conductor_1', 'conductor_2', 'conductor_N',
                                'conductor_A', 'conductor_B', 'conductor_C']:
                        if tok in elem:
                            elem[tok] = glm_modifier.defaults.name_prefix + elem[tok]

        #        log_model (model, h)

        # construct a graph of the model, starting with known links
        G = nx.Graph()
        for t in model:
            if is_edge_class(t):
                for o in model[t]:
                    n1 = model[t][o]['from']
                    n2 = model[t][o]['to']
                    G.add_edge(n1, n2, eclass=t, ename=o, edata=model[t][o])

        # add the parent-child node links
        for t in model:
            if is_node_class(t):
                for o in model[t]:
                    if 'parent' in model[t][o]:
                        p = model[t][o]['parent']
                        G.add_edge(o, p, eclass='parent', ename=o, edata={})

        # now we backfill node attributes
        for t in model:
            if is_node_class(t):
                for o in model[t]:
                    if o in G.nodes():
                        G.nodes()[o]['nclass'] = t
                        G.nodes()[o]['ndata'] = model[t][o]
                    else:
                        print('orphaned node', t, o)

        swing_node = ''
        for n1, data in G.nodes(data=True):
            if 'nclass' in data:
                if 'bustype' in data['ndata']:
                    if data['ndata']['bustype'] == 'SWING':
                        swing_node = n1

        sub_graphs = nx.connected_components(G)
        seg_loads = {}  # [name][kva, phases]
        total_kva = 0.0
        for n1, data in G.nodes(data=True):
            if 'ndata' in data:
                kva = accumulate_load_kva(data['ndata'])
                # need to account for large-building loads added through transformer connections
                if n1 == glm_modifier.defaults.Eplus_Bus:
                    kva += glm_modifier.defaults.Eplus_kVA
                if kva > 0:
                    total_kva += kva
                    nodes = nx.shortest_path(G, n1, swing_node)
                    edges = zip(nodes[0:], nodes[1:])
                    for u, v in edges:
                        eclass = G[u][v]['eclass']
                        if is_edge_class(eclass):
                            ename = G[u][v]['ename']
                            if ename not in seg_loads:
                                seg_loads[ename] = [0.0, '']
                            seg_loads[ename][0] += kva
                            seg_loads[ename][1] = union_of_phases(seg_loads[ename][1], data['ndata']['phases'])

        print('  swing node', swing_node, 'with', len(list(sub_graphs)), 'subgraphs and',
              '{:.2f}'.format(total_kva), 'total kva')
        dummy_params = dict()
        # preparatory items for TESP
        glm_modifier.add_module("climate", dummy_params)
        glm_modifier.add_module("generators", dummy_params)
        glm_modifier.add_module("connection", dummy_params)
        mod_params = dict()
        mod_params["implicit_enduses"] = "NONE"


        glm_modifier.model.include_lines.append('#include "${TESPDIR}/data/schedules/appliance_schedules.glm"')
        glm_modifier.model.include_lines.append('#include "${TESPDIR}/data/schedules/water_and_setpoint_schedule_v5.glm"')
        glm_modifier.model.include_lines.append('#include "${TESPDIR}/data/schedules/commercial_schedules.glm"')


        glm_modifier.model.set_lines.append('#set minimum_timestep=' + str(glm_modifier.defaults.timestep))
        glm_modifier.model.set_lines.append('#set relax_naming_rules=1')
        glm_modifier.model.set_lines.append('#set warn=0')



        if glm_modifier.defaults.metrics_interval > 0:
            params = dict()
            params["interval"] = str(glm_modifier.defaults.metrics_interval)
            params["interim"] = "43200"
            if glm_modifier.defaults.forERCOT == "True":
                params["filename"] = outname + '_metrics.json'
            else:
                params["filename"] = '${METRICS_FILE}'
            glm_modifier.add_object("metrics_collector_writer","",params)


        params2 = dict()
        name = "localWeather"
        #waiting for add comment method to be added to the modify class
#        print('  // tmyfile "' + glm_modifier.defaults.weatherpath + glm_modifier.defaults.weather_file + '";',
#              file=op)
#        print('  // agent name', glm_modifier.defaults.weatherName, file=op)
        params2["interpolate"] = "QUADRATIC"
        params2["latitude"] = str(glm_modifier.defaults.latitude)
        params2["longitude"] = str(glm_modifier.defaults.longitude)
#        print('  // altitude', str(glm_modifier.defaults.altitude) + ';', file=op)
        params2["tz_meridian"] = '{0:.2f};'.format(15 * glm_modifier.defaults.time_zone_offset)
#        glm_modifier.add_object("climate", name, params2)


        if glm_modifier.defaults.solar_percentage > 0.0:
            #Waiting for the add comment method to be added to the modify class
#            print('// default IEEE 1547-2018 settings for Category B', file=op)
            glm_modifier.model.define_lines.append('#define INV_VBASE=240.0')
            glm_modifier.model.define_lines.append('#define INV_V1=0.92')
            glm_modifier.model.define_lines.append('#define INV_V2=0.98')
            glm_modifier.model.define_lines.append('#define INV_V3=1.02')
            glm_modifier.model.define_lines.append('#define INV_V4=1.08')
            glm_modifier.model.define_lines.append('#define INV_Q1=0.44')
            glm_modifier.model.define_lines.append('#define INV_Q2=0.00')
            glm_modifier.model.define_lines.append('#define INV_Q3=0.00')
            glm_modifier.model.define_lines.append('#define INV_Q4=-0.44')
            glm_modifier.model.define_lines.append('#define INV_VIN=200.0')
            glm_modifier.model.define_lines.append('#define INV_IIN=32.5')
            glm_modifier.model.define_lines.append('#define INV_VVLOCKOUT=300.0')
            glm_modifier.model.define_lines.append('#define INV_VW_V1=1.05 // 1.05833')
            glm_modifier.model.define_lines.append('#define INV_VW_V2=1.10')
            glm_modifier.model.define_lines.append('#define INV_VW_P1=1.0')
            glm_modifier.model.define_lines.append('#define INV_VW_P2=0.0')
        # write the optional volt_dump and curr_dump for validation

        if glm_modifier.defaults.WANT_VI_DUMP == "True":
            params3 = dict()
            params3["parent"] = name
            params3["filename"] = 'Voltage_Dump_' + outname + '.csv'
            params3["mode"] = 'polar'
            glm_modifier.add_object("voltdump", name, params3)
            params4 = dict()
            params4[""] = str
            params4["parent"] = name
            params4["filename"] = 'Current_Dump_' + outname + '.csv'
            params4["mode"] = 'polar'
            glm_modifier.add_object("currdump", name, params4)


        #waiting for the add comment method to be added to the modify class
#        print('// solar inverter mode on this feeder', file=op)
        glm_modifier.model.define_lines.append('#define ' + glm_modifier.defaults.name_prefix + 'INVERTER_MODE=' + glm_modifier.defaults.solar_inv_mode)

        # NEW STRATEGY - loop through transformer instances and assign a standard size based on the downstream load
        #              - change the referenced transformer_configuration attributes
        #              - write the standard transformer_configuration instances we actually need
        xfused = {}  # ID, phases, total kva, vnom (LN), vsec, poletop/padmount
        secnode = {}  # Node, st, phases, vnom
        t = 'transformer'
        if t not in model:
            model[t] = {}
        for o in model[t]:
            seg_kva = seg_loads[o][0]
            seg_phs = seg_loads[o][1]
            nphs = 0
            if 'A' in seg_phs:
                nphs += 1
            if 'B' in seg_phs:
                nphs += 1
            if 'C' in seg_phs:
                nphs += 1
            if nphs > 1:
                kvat = Find3PhaseXfmrKva(glm_modifier, seg_kva)
            else:
                kvat = Find1PhaseXfmrKva(glm_modifier, seg_kva)
            if 'S' in seg_phs:
                vnom = 120.0
                vsec = 120.0
            else:
                if 'N' not in seg_phs:
                    seg_phs += 'N'
                if kvat > glm_modifier.defaults.max208kva:
                    vsec = 480.0
                    vnom = 277.0
                else:
                    vsec = 208.0
                    vnom = 120.0

            secnode[model[t][o]['to']] = [kvat, seg_phs, vnom]

            old_key = h[model[t][o]['configuration']]
            install_type = model['transformer_configuration'][old_key]['install_type']

            raw_key = 'XF' + str(nphs) + '_' + install_type + '_' + seg_phs + '_' + str(kvat)
            key = raw_key.replace('.', 'p')

            model[t][o]['configuration'] = glm_modifier.defaults.name_prefix + key
            model[t][o]['phases'] = seg_phs
            if key not in xfused:
                xfused[key] = [seg_phs, kvat, vnom, vsec, install_type]

        for key in xfused:
            add_xfmr_config(glm_modifier, key, xfused[key][0], xfused[key][1], xfused[key][2], xfused[key][3],
                              xfused[key][4], vll, vln)

        t = 'capacitor'
        if t in model:
            for o in model[t]:
                model[t][o]['nominal_voltage'] = str(int(vln))
                model[t][o]['cap_nominal_voltage'] = str(int(vln))

        t = 'fuse'
        if t not in model:
            model[t] = {}
        for o in model[t]:
            if o in seg_loads:
                seg_kva = seg_loads[o][0]
                seg_phs = seg_loads[o][1]
                nphs = 0
                if 'A' in seg_phs:
                    nphs += 1
                if 'B' in seg_phs:
                    nphs += 1
                if 'C' in seg_phs:
                    nphs += 1
                if nphs == 3:
                    amps = 1000.0 * seg_kva / math.sqrt(3.0) / vll
                elif nphs == 2:
                    amps = 1000.0 * seg_kva / 2.0 / vln
                else:
                    amps = 1000.0 * seg_kva / vln
                model[t][o]['current_limit'] = str(FindFuseLimit(glm_modifier, amps))

        add_local_triplex_configurations(glm_modifier)
        add_config_class(glm_modifier, model, h, 'regulator_configuration')
        add_config_class(glm_modifier, model, h, 'overhead_line_conductor')
        add_config_class(glm_modifier, model, h, 'line_spacing')
        add_config_class(glm_modifier, model, h, 'line_configuration')
        add_config_class(glm_modifier, model, h, 'triplex_line_conductor')
        add_config_class(glm_modifier, model, h, 'triplex_line_configuration')
        add_config_class(glm_modifier, model, h, 'underground_line_conductor')

        add_link_class(glm_modifier, model, h, 'fuse', seg_loads)
        add_link_class(glm_modifier, model, h, 'switch', seg_loads)
        add_link_class(glm_modifier, model, h, 'recloser', seg_loads)
        add_link_class(glm_modifier, model, h, 'sectionalizer', seg_loads)

        add_link_class(glm_modifier, model, h, 'overhead_line', seg_loads)
        add_link_class(glm_modifier, model, h, 'underground_line', seg_loads)
        add_link_class(glm_modifier, model, h, 'series_reactor', seg_loads)

        add_link_class(glm_modifier, model, h, 'regulator', seg_loads, want_metrics=True)
        add_link_class(glm_modifier, model, h, 'transformer', seg_loads)
        add_link_class(glm_modifier, model, h, 'capacitor', seg_loads, want_metrics=True)

        if glm_modifier.defaults.forERCOT == "True":
            replace_commercial_loads(glm_modifier, model, h, 'load', 0.001 * avgcommercial)
            #            connect_ercot_commercial (op)
            identify_ercot_houses(glm_modifier, model, h, 'load', 0.001 * avghouse, rgn)

            #connect_ercot_houses(model, h, op, vln, 120.0)
            add_ercot_houses(glm_modifier, model, h, vln,120.0)

            for key in glm_modifier.defaults.house_nodes:
                add_houses(glm_modifier,key, 120.0)
            for key in glm_modifier.defaults.small_nodes:
                add_ercot_small_loads(glm_modifier, key, vln)
            for key in glm_modifier.defaults.comm_loads:
                add_commercial_loads(glm_modifier, rgn, key)
        else:
            replace_commercial_loads(model, h, 'load', 0.001 * avgcommercial)
            identify_xfmr_houses(model, h, 'transformer', seg_loads, 0.001 * avghouse, rgn)
            for key in glm_modifier.defaults.house_nodes:
                add_houses(glm_modifier, key, 120.0)
            for key in glm_modifier.defaults.small_nodes:
                add_small_loads(glm_modifier, key, 120.0)
            for key in glm_modifier.defaults.comm_loads:
                add_commercial_loads(glm_modifier, rgn, key)

        add_voltage_class(glm_modifier, model, h, 'node', vln, vll, secnode)
        add_voltage_class(glm_modifier, model, h, 'meter', vln, vll, secnode)
        if glm_modifier.defaults.forERCOT == "False":
            add_voltage_class(glm_modifier, model, h, 'load', vln, vll, secnode)
        if len(glm_modifier.defaults.Eplus_Bus) > 0 and glm_modifier.defaults.Eplus_Volts > 0.0 and \
                glm_modifier.defaults.Eplus_kVA > 0.0:
            #Waiting for the add comment method to be added to the modify class
#            print('////////// EnergyPlus large-building load ///////////////', file=op)
            row = Find3PhaseXfmr(glm_modifier.defaults.Eplus_kVA)
            actual_kva = row[0]
            watts_per_phase = 1000.0 * actual_kva / 3.0
            Eplus_vln = glm_modifier.defaults.Eplus_Volts / math.sqrt(3.0)
            vstarta = format(Eplus_vln, '.2f') + '+0.0j'
            vstartb = format(-0.5 * Eplus_vln, '.2f') + format(-0.866025 * Eplus_vln, '.2f') + 'j'
            vstartc = format(-0.5 * Eplus_vln, '.2f') + '+' + format(0.866025 * Eplus_vln, '.2f') + 'j'


            params5 = dict()
            name = glm_modifier.defaults.name_prefix + 'Eplus_transformer_configuration'
            params5["connect_type"] = "WYE_WYE"
            params5["install_type"] = "PADMOUNT"
            params5["power_rating"] = str(actual_kva)
            params5["primary_voltage"] = str(vll)
            params5["secondary_voltage"] = format(glm_modifier.defaults.Eplus_Volts, '.1f')
            params5["resistance"] = format(row[1], '.5f')
            params5["reactance"] = format(row[2], '.5f')
            params5["shunt_resistance"] = format(1.0 / row[3], '.2f')
            params5["shunt_reactance"] = format(1.0 / row[4], '.2f')
            glm_modifier.add_object("transformer_configuration", name, params5)

            params6 = dict()
            name = glm_modifier.defaults.name_prefix + 'Eplus_transformer'
            params6["phases"] = "ABCN"
            params6["from"] = glm_modifier.defaults.name_prefix + glm_modifier.defaults.Eplus_Bus
            params6["to"] = glm_modifier.defaults.name_prefix + 'Eplus_meter'
            params6["configuration"] = glm_modifier.defaults.name_prefix + 'Eplus_transformer_configuration'
            glm_modifier.add_object("transformer", name, params6)


            params7 = dict()
            name = glm_modifier.defaults.name_prefix + 'Eplus_meter'
            params7["phases"] = "ABCN"
            params7["meter_power_consumption"] = "1+15j"
            params7["nominal_voltage"] = '{:.4f}'.format(Eplus_vln)
            params7["voltage_A"] = vstarta
            params7["voltage_B"] = vstartb
            params7["voltage_C"] = vstartc
            add_tariff(glm_modifier, params7)
            glm_modifier.add_object("meter", name, params7)



            if glm_modifier.defaults.metrics_interval > 0:
                params8 = dict()
                params8["parent"] = name
                params8["interval"] = str(glm_modifier.defaults.metrics_interval)
                glm_modifier.add_object("metrics_collector", name, params8)


            params9 = dict()
            name = glm_modifier.defaults.name_prefix + 'Eplus_load;'
            params9["parent"] = glm_modifier.defaults.name_prefix + 'Eplus_meter'
            params9["phases"] = "ABCN"
            params9["nominal_voltage"] = '{:.4f}'.format(Eplus_vln)
            params9["voltage_A"] = vstarta
            params9["voltage_B"] = vstartb
            params9["voltage_C"] = vstartc
            params9["constant_power_A"] = '{:.1f}'.format(watts_per_phase)
            params9["constant_power_B"] = '{:.1f}'.format(watts_per_phase)
            params9["constant_power_C"] = '{:.1f}'.format(watts_per_phase)
            glm_modifier.add_object("load", name, params9)

        print('cooling bins unused', glm_modifier.defaults.cooling_bins)
        print('heating bins unused', glm_modifier.defaults.heating_bins)
        print(glm_modifier.defaults.solar_count, 'pv totaling', '{:.1f}'.format(glm_modifier.defaults.solar_kw), 'kw with',
              glm_modifier.defaults.battery_count, 'batteries')

        op.close()


# ***************************************************************************************************
# ***************************************************************************************************
def add_node_houses(glm_modifier, node, region, xfkva, phs, nh=None, loadkw=None, house_avg_kw=None, secondary_ft=None,
                      storage_fraction=0.0, solar_fraction=0.0, electric_cooling_fraction=0.5,
                      node_metrics_interval=None, random_seed=False):
    """Writes GridLAB-D houses to a primary load point.

    One aggregate service transformer is included, plus an optional aggregate 
    secondary service drop. Each house has a separate meter or triplex_meter, 
    each with a common parent, either a node or triplex_node on either the
    transformer secondary, or the end of the service drop. The houses may be 
    written per phase, i.e., unbalanced load, or as a balanced three-phase load.
    The houses should be #included into the main GridLAB-D file. Before using 
    this function, call write_node_house_configs once, and only once, for each 
    combination xfkva/phs that will be used.

    Args:
        fp (file): Previously opened text file for writing; the caller closes it
        node (str): the GridLAB-D primary node name
        region (int): the taxonomy region for housing population, 1..6
        xfkva (float): the total transformer size to serve expected load; make 
            this big enough to avoid overloads
        phs (str): 'ABC' for three-phase balanced distribution, 'AS', 'BS', or 
            'CS' for single-phase triplex
        nh (int): directly specify the number of houses; an alternative to 
            loadkw and house_avg_kw
        loadkw (float): total load kW that the houses will represent; with 
            house_avg_kw, an alternative to nh
        house_avg_kw (float): average house load in kW; with loadkw, an 
            alternative to nh
        secondary_ft (float): if not None, the length of adequately sized 
            secondary circuit from transformer to the meters
        electric_cooling_fraction (float): fraction of houses to have air 
            conditioners
        solar_fraction (float): fraction of houses to have rooftop solar panels
        storage_fraction (float): fraction of houses with solar panels that also
            have residential storage systems
        node_metrics_interval (int): if not None, the metrics collection interval 
            in seconds for houses, meters, solar and storage at this node
        random_seed (boolean): if True, reseed each function call. Default value 
            False provides repeatability of output.
    """
    glm_modifier.defaults.house_nodes = {}
    if not random_seed:
        np.random.seed(0)
    bTriplex = False
    if 'S' in phs:
        bTriplex = True
    glm_modifier.defaults.storage_percentage = storage_fraction
    glm_modifier.defaults.solar_percentage = solar_fraction
    glm_modifier.defaults.electric_cooling_percentage = electric_cooling_fraction
    lg_v_sm = 0.0
    vnom = 120.0
    if node_metrics_interval is not None:
        glm_modifier.defaults.metrics_interval = node_metrics_interval
    else:
        glm_modifier.defaults.metrics_interval = 0
    if nh is not None:
        nhouse = nh
    else:
        nhouse = int((loadkw / house_avg_kw) + 0.5)
        if nhouse > 0:
            lg_v_sm = loadkw / house_avg_kw - nhouse  # >0 if we rounded down the number of houses
    bldg, ti = selectResidentialBuilding(glm_modifier.defaults.rgnThermalPct[region - 1],
                                         np.random.uniform(0, 1))  # TODO - these will all be identical!
    if nhouse > 0:
        # write the transformer and one billing meter at the house, with optional secondary circuit
        if bTriplex:
            xfkey = 'XF{:s}_{:d}'.format(phs[0], int(xfkva))
            linekey = 'tpx_cfg_{:d}'.format(int(xfkva))
            meter_class = 'triplex_meter'
            line_class = 'triplex_line'
        else:
            xfkey = 'XF3_{:d}'.format(int(xfkva))
            linekey = 'quad_cfg_{:d}'.format(int(xfkva))
            meter_class = 'meter'
            line_class = 'overhead_line'
        if secondary_ft is None:
            xfmr_meter = '{:s}_mtr'.format(node)  # same as the house meter
        else:
            xfmr_meter = '{:s}_xfmtr'.format(node)  # needs its own secondary meter
        if (glm_modifier.defaults.solar_percentage > 0.0) or (glm_modifier.defaults.storage_percentage) > 0.0:
            if bTriplex:
                # waiting for the add comment method to be added to the modifier class
                #print('// inverter base voltage for volt-var functions, on triplex circuit', file=fp)
                glm_modifier.model.define_lines.append("#define INV_VBASE=240.0")
            else:
                # waiting for the add comment method to be added to the modifier class
                #print('// inverter base voltage for volt-var functions, on 208-V three-phase circuit', file=fp)
                glm_modifier.model.define_lines.append("#define INV_VBASE=208.0")

        params = dict()
        name = '{:s}_xfmr'.format(node)
        params["phases"] = '{:s};'.format(phs)
        params["from"] = '{:s}'.format(node)
        params["to"] = '{:s}'.format(xfmr_meter)
        params["configuration"] = '{:s}'.format(xfkey)
        glm_modifier.add_object("transformer", name, params)

        if secondary_ft is not None:
            params2 = dict()
            name = '{:s}'.format(xfmr_meter)
            params2["phases"] = '{:s}'.format(phs)
            params2["nominal_voltage"] = '{:.2f};'.format(vnom)
            glm_modifier.add_object('{:s} {{'.format(meter_class), name, params2)
            params3 = dict()
            name = '{:s}_secondary;'.format(node)
            params3["phases"] = '{:s};'.format(phs)
            params3["from"] = '{:s};'.format(xfmr_meter)
            params3["to"] = '{:s}_mtr'.format(node)
            params3["length"] = '{:.1f};'.format(secondary_ft)
            params3["configuration"] = '{:s}'.format(linekey)
            glm_modifier.add_object('{:s} {{'.format(line_class), name, params3)
        params4 = dict()
        name = '{:s}_mtr;'.format(node)
        params4["phases"] = '{:s};'.format(phs)
        params4["nominal_voltage"] = '{:.2f}'.format(vnom)
        add_tariff(glm_modifier, params4)
        glm_modifier.add_object('{:s} {{'.format(meter_class), name, params4)
        if glm_modifier.defaults.metrics_interval > 0:
            params5 = dict()
            params5["parent"] = name
            params5["interval"] = str(glm_modifier.defaults.metrics_interval)
        glm_modifier.add_object('{:s} {{'.format(meter_class), name, params5)
        # write all the houses on that meter
        glm_modifier.defaults.house_nodes[node] = [nhouse, region, lg_v_sm, phs, bldg, ti]
        add_houses(glm_modifier, node, vnom, bIgnoreThermostatSchedule=False, bWriteService=False, bTriplex=bTriplex,
                     setpoint_offset=1.0)
    else:
        print('// Zero houses at {:s} phases {:s}'.format(node, phs))
        #waiting for the add comment methods to be added to modifier class
        #print('// Zero houses at {:s} phases {:s}'.format(node, phs), file=fp)


# ***************************************************************************************************
# ***************************************************************************************************

<<<<<<< HEAD
def populate_feeder(glm_modifier, configfile=None, config=None, taxconfig=None, fgconfig=None):
    """Wrapper function that processes one feeder. One or two keyword arguments 
    must be supplied.
=======
def populate_feeder(glm_modifier,configfile=None, config=None, taxconfig=None, fgconfig=None):
    """Wrapper function that processes one feeder. One or two keyword arguments must be supplied.
>>>>>>> 797b350f

    Args:
        configfile (str): JSON file name for the feeder population data, 
            mutually exclusive with config
        config (dict): dictionary of feeder population data already read in, 
            mutually exclusive with configfile
        taxconfig (dict): dictionary of custom taxonomy data for ERCOT processing
        targetdir (str): directory to receive the output files, defaults to 
            ./CaseName
    """

    if configfile is not None:
        checkResidentialBuildingTable()
    # we want the same pseudo-random variables each time, for repeatability
    np.random.seed(0)

    if config is None:
        lp = open(configfile).read()
        config = json.loads(lp)
    # if fgconfig is not None:
    #     fgfile = open(fgconfig).read()
    #     ConfigDict = json.loads(fgfile)

    rootname = config['BackboneFiles']['TaxonomyChoice']
    tespdir = os.path.expandvars(os.path.expanduser(config['SimulationConfig']['SourceDirectory']))
    glm_modifier.defaults.glmpath = tespdir + '/feeders/'
    glm_modifier.defaults.supportpath = ''  # tespdir + '/schedules'
    glm_modifier.defaults.weatherpath = ''  # tespdir + '/weather'
    if 'NamePrefix' in config['BackboneFiles']:
        glm_modifier.defaults.name_prefix = config['BackboneFiles']['NamePrefix']
    if 'WorkingDirectory' in config['SimulationConfig']:
        glm_modifier.defaults.outpath = config['SimulationConfig']['WorkingDirectory'] + '/'  # for full-order DSOT
    #      outpath = './' + config['SimulationConfig']['CaseName'] + '/'
    else:
        # outpath = './' + config['SimulationConfig']['CaseName'] + '/'
        glm_modifier.defaults.outpath = './' + config['SimulationConfig']['CaseName'] + '/'
    glm_modifier.defaults.starttime = config['SimulationConfig']['StartTime']
    glm_modifier.defaults.endtime = config['SimulationConfig']['EndTime']
    glm_modifier.defaults.timestep = int(config['FeederGenerator']['MinimumStep'])
    glm_modifier.defaults.metrics_interval = int(config['FeederGenerator']['MetricsInterval'])
    glm_modifier.defaults.electric_cooling_percentage = 0.01 * float(
        config['FeederGenerator']['ElectricCoolingPercentage'])
    glm_modifier.defaults.water_heater_percentage = 0.01 * float(config['FeederGenerator']['WaterHeaterPercentage'])
    glm_modifier.defaults.water_heater_participation = 0.01 * float(
        config['FeederGenerator']['WaterHeaterParticipation'])
    glm_modifier.defaults.solar_percentage = 0.01 * float(config['FeederGenerator']['SolarPercentage'])
    glm_modifier.defaults.storage_percentage = 0.01 * float(config['FeederGenerator']['StoragePercentage'])
    glm_modifier.defaults.solar_inv_mode = config['FeederGenerator']['SolarInverterMode']
    glm_modifier.defaults.storage_inv_mode = config['FeederGenerator']['StorageInverterMode']
    glm_modifier.defaults.weather_file = config['WeatherPrep']['DataSource']
    glm_modifier.defaults.bill_mode = config['FeederGenerator']['BillingMode']
    glm_modifier.defaults.kwh_price = float(config['FeederGenerator']['Price'])
    glm_modifier.defaults.monthly_fee = float(config['FeederGenerator']['MonthlyFee'])
    glm_modifier.defaults.tier1_energy = float(config['FeederGenerator']['Tier1Energy'])
    glm_modifier.defaults.tier1_price = float(config['FeederGenerator']['Tier1Price'])
    glm_modifier.defaults.tier2_energy = float(config['FeederGenerator']['Tier2Energy'])
    glm_modifier.defaults.tier2_price = float(config['FeederGenerator']['Tier2Price'])
    glm_modifier.defaults.tier3_energy = float(config['FeederGenerator']['Tier3Energy'])
    glm_modifier.defaults.tier3_price = float(config['FeederGenerator']['Tier3Price'])
    glm_modifier.defaults.Eplus_Bus = config['EplusConfiguration']['EnergyPlusBus']
    glm_modifier.defaults.Eplus_Volts = float(config['EplusConfiguration']['EnergyPlusServiceV'])
    glm_modifier.defaults.Eplus_kVA = float(config['EplusConfiguration']['EnergyPlusXfmrKva'])
    glm_modifier.defaults.transmissionXfmrMVAbase = float(config['PYPOWERConfiguration']['TransformerBase'])
    glm_modifier.defaults.transmissionVoltage = 1000.0 * float(config['PYPOWERConfiguration']['TransmissionVoltage'])
    glm_modifier.defaults.latitude = float(config['WeatherPrep']['Latitude'])
    glm_modifier.defaults.longitude = float(config['WeatherPrep']['Longitude'])
    glm_modifier.defaults.altitude = float(config['WeatherPrep']['Altitude'])
    glm_modifier.defaults.tz_meridian = float(config['WeatherPrep']['TZmeridian'])
    if 'AgentName' in config['WeatherPrep']:
        glm_modifier.defaults.weatherName = config['WeatherPrep']['AgentName']

    glm_modifier.defaults.house_nodes = {}
    glm_modifier.defaults.small_nodes = {}
    glm_modifier.defaults.comm_loads = {}

    if taxconfig is not None:
        print('called with a custom taxonomy configuration')
        forERCOT = True

        if rootname in taxconfig['backbone_feeders']:
            taxrow = taxconfig['backbone_feeders'][rootname]
            vll = taxrow['vll']
            vln = taxrow['vln']
            avg_house = taxrow['avg_house']
            avg_comm = taxrow['avg_comm']
            glm_modifier.defaults.fncs_case = config['SimulationConfig']['CaseName']
            glm_modifier.defaults.glmpath = taxconfig['glmpath']
            glm_modifier.defaults.outpath = taxconfig['outpath']
            glm_modifier.defaults.supportpath = taxconfig['supportpath']
            glm_modifier.defaults.weatherpath = taxconfig['weatherpath']
            print(glm_modifier.defaults.fncs_case, rootname, vll, vln, avg_house, avg_comm,
                  glm_modifier.defaults.glmpath, glm_modifier.defaults.outpath, glm_modifier.defaults.supportpath,
                  glm_modifier.defaults.weatherpath)
            ProcessTaxonomyFeeder(glm_modifier.defaults.fncs_case, rootname, vll, vln, avg_house,
                                  avg_comm)  # need a name_prefix mechanism
        else:
            print(rootname, 'not found in taxconfig backbone_feeders')
    else:
        print('using the built-in taxonomy')
        print(rootname, 'to', glm_modifier.defaults.outpath, 'using', glm_modifier.defaults.weather_file)
        print('times', glm_modifier.defaults.starttime, glm_modifier.defaults.endtime)
        print('steps', glm_modifier.defaults.timestep, glm_modifier.defaults.metrics_interval)
        print('hvac', glm_modifier.defaults.electric_cooling_percentage)
        print('pv', glm_modifier.defaults.solar_percentage, glm_modifier.defaults.solar_inv_mode)
        print('storage', glm_modifier.defaults.storage_percentage, glm_modifier.defaults.storage_inv_mode)
        print('billing', glm_modifier.defaults.kwh_price, glm_modifier.defaults.monthly_fee)
        for c in glm_modifier.defaults.taxchoice:
            if c[0] == rootname:
                glm_modifier.defaults.fncs_case = config['SimulationConfig']['CaseName']
                ProcessTaxonomyFeeder(glm_modifier.defaults.fncs_case, c[0], c[1], c[2], c[3], c[4])


#                quit()

# ***************************************************************************************************
# ***************************************************************************************************

def populate_all_feeders(glm_modifier, outpath):
    """Wrapper function that batch processes all taxonomy feeders in the 
    casefiles table (see source file)
    """
    print(glm_modifier.defaults.casefiles)
    if sys.platform == 'win32':
        batname = 'run_all.bat'
    else:
        batname = 'run_all.sh'
    op = open(outpath + batname, 'w')
    file_name_string = glm_modifier.defaults.casefiles[0][0]
    print(file_name_string)
    print('gridlabd -D WANT_VI_DUMP=1 -D METRICS_FILE=' + file_name_string + '.json', file_name_string + '.glm', file=op)
    op.close()
    outname = glm_modifier.defaults.casefiles[0][0]
    glm_modifier.defaults.work_path = outpath
    ProcessTaxonomyFeeder(glm_modifier,outname,glm_modifier.defaults.casefiles[0][0],
                          glm_modifier.defaults.casefiles[0][1],
                          glm_modifier.defaults.casefiles[0][2],
                          glm_modifier.defaults.casefiles[0][3],
                          glm_modifier.defaults.casefiles[0][4])

# ***************************************************************************************************
# ***************************************************************************************************

if __name__ == "__main__":

    test_modifier = initialize_glm_modifier("/home/d3k205/tesp/data/feeders/R1-12.47-1.glm")
    populate_all_feeders(test_modifier, "/home/d3k205/")
    test_modifier.write_model("/home/d3k205/test.glm")




<|MERGE_RESOLUTION|>--- conflicted
+++ resolved
@@ -1,3555 +1,3306 @@
-
-# Copyright (C) 2018-2020 Battelle Memorial Institute
-# file: feederGenerator.py
-"""Replaces ZIP loads with houses, and optional storage and solar generation.
-
-As this module populates the feeder backbone with houses and DER, it uses
-the Networkx package to perform graph-based capacity analysis, upgrading
-fuses, transformers and lines to serve the expected load. Transformers have
-a margin of 20% to avoid overloads, while fuses have a margin of 150% to
-avoid overloads. These can be changed by editing tables and variables in the
-source file.
-
-There are two kinds of house populating methods implemented:
-
-    * :Feeders with Service Transformers: This case applies to the full PNNL 
-    taxonomy feeders. Do not specify the *taxchoice* argument to 
-    *populate_feeder*. Each service transformer receiving houses will have a 
-    short service drop and a small number of houses attached.
-
-    * :Feeders without Service Transformers: This applies to the reduced-order 
-    ERCOT feeders. To invoke this mode, specify the *taxchoice* argument to 
-    *populate_feeder*. Each primary load to receive houses will have a large 
-    service transformer, large service drop and large number of houses attached.
-
-References:
-    `GridAPPS-D Feeder Models <https://github.com/GRIDAPPSD/Powergrid-Models>`_
-
-Public Functions:
-    :populate_feeder: processes one GridLAB-D input file
-
-Todo:
-    * Verify the level zero mobile home thermal integrity properties; these were
-     copied from the MATLAB feeder generator
-
-"""
-import sys
-import re
-import os.path
-import networkx as nx
-import numpy as np
-import pandas as pd
-import argparse
-import math
-import json
-import tesp_support.api.helpers as helper
-#import src.tesp_support.tesp_support.api.modify_GLM as helper
-import tesp_support.api.modify_GLM as glmmod
-#import src.tesp_support.tesp_support.api.modify_GLM as glmmod
-
-global c_p_frac
-extra_billing_meters = set()
-
-#***************************************************************************************************
-#***************************************************************************************************
-
-# EV population functions
-def process_nhts_data(data_file):
-    """
-    read the large nhts survey data file containing driving data, process it and return a dataframe
-    Args:
-        data_file: path of the file
-    Returns:
-        dataframe containing start_time, end_time, travel_day (weekday/weekend) and daily miles driven
-    """
-    # Read data from NHTS survey
-    df_data = pd.read_csv(data_file, index_col=[0, 1])
-    # filter based on trip leaving only from home and not from work or other places
-    # take the earliest time leaving from home of a particular vehicle
-    df_data_leave = df_data[df_data['WHYFROM'] == 1].groupby(level=['HOUSEID', 'VEHID']).min()[['STRTTIME', 'TRAVDAY']]
-    # filter based on trip arriving only at home and not at work or other places
-    # take the latest time arriving at home of a particular vehicle
-    df_data_arrive = df_data[df_data['WHYTO'] == 1].groupby(level=['HOUSEID', 'VEHID']).max()[['ENDTIME', 'TRAVDAY']]
-    # take the sum of trip miles by a particular vehicle in a day
-    df_data_miles = df_data.groupby(level=['HOUSEID', 'VEHID']).sum()['TRPMILES']
-    # limit daily miles to maximum possible range of EV from the ev model data as EVs cant travel more
-    # than the range in a day if we don't consider the highway charging
-    max_ev_range = max(ev_metadata['Range (miles)'].values())
-    df_data_miles = df_data_miles[df_data_miles < max_ev_range]
-    df_data_miles = df_data_miles[df_data_miles > 0]
-
-    # combine all 4 parameters: starttime, endtime, total_miles, travel_day.
-    # Ignore vehicle ids that don't have both leaving and arrival time at home
-    temp = df_data_leave.merge(df_data_arrive['ENDTIME'], left_index=True, right_index=True)
-    df_fin = temp.merge(df_data_miles, left_index=True, right_index=True)
-    return df_fin
-
-#***************************************************************************************************
-#***************************************************************************************************
-
-def selectEVmodel(evTable, prob):
-    """ Selects the building and vintage type
-    Args:
-        evTable (dict): models probability list
-        prob (?): probability
-    """
-    total = 0
-    for name, pr in evTable.items():
-        total += pr
-        if total >= prob:
-            return name
-    raise UserWarning('EV model sale distribution does not sum to 1!')
-<<<<<<< HEAD
-
-
-# ***************************************************************************************************
-# ***************************************************************************************************
-
-def add_node_house_configs(glm_modifier, xfkva, xfkvll, xfkvln, phs, want_inverter=False):
-    """Writes transformers, inverter settings for GridLAB-D houses at a primary 
-    load point.
-
-    An aggregated single-phase triplex or three-phase quadriplex line 
-    configuration is also written, based on estimating enough parallel 1/0 AA to
-    supply xfkva load. This function should only be called once for each 
-    combination of xfkva and phs to use, and it should be called before 
-    write_node_houses.
-
-    Args:
-        fp (file): Previously opened text file for writing; the caller closes it.
-        xfkva (float): the total transformer size to serve expected load; make 
-            this big enough to avoid overloads
-        xfkvll (float): line-to-line voltage [kV] on the primary. The secondary 
-            voltage will be 208 three-phase
-        xfkvln (float): line-to-neutral voltage [kV] on the primary. The 
-            secondary voltage will be 120/240 for split secondary
-        phs (str): either 'ABC' for three-phase, or concatenation of 'A', 'B', 
-            and/or 'C' with 'S' for single-phase to triplex
-        want_inverter (boolean): True to write the IEEE 1547-2018 smarter 
-            inverter function setpoints
-    """
-    if want_inverter:
-        # print ('#define INVERTER_MODE=CONSTANT_PF', file=fp)
-        # print ('//#define INVERTER_MODE=VOLT_VAR', file=fp)
-        # print ('//#define INVERTER_MODE=VOLT_WATT', file=fp)
-        # print ('// default IEEE 1547-2018 settings for Category B', file=fp)
-        glm_modifier.model.define_lines.append("#define INV_V2=0.98")
-        glm_modifier.model.define_lines.append("#define INV_V2=0.98")
-        glm_modifier.model.define_lines.append("#define INV_V3=1.02")
-        glm_modifier.model.define_lines.append("#define INV_V4=1.08")
-        glm_modifier.model.define_lines.append("#define INV_Q1=0.44")
-        glm_modifier.model.define_lines.append("#define INV_Q2=0.00")
-        glm_modifier.model.define_lines.append("#define INV_Q3=0.00")
-        glm_modifier.model.define_lines.append("#define INV_Q4=-0.44")
-        glm_modifier.model.define_lines.append("#define INV_VIN=200.0")
-        glm_modifier.model.define_lines.append("#define INV_IIN=32.5")
-        glm_modifier.model.define_lines.append("#define INV_VVLOCKOUT=300.0")
-        glm_modifier.model.define_lines.append("#define INV_VW_V1=1.05 // 1.05833")
-        glm_modifier.model.define_lines.append("#define INV_VW_V2=1.10")
-        glm_modifier.model.define_lines.append("#define INV_VW_P1=1.0")
-        glm_modifier.model.define_lines.append("#define INV_VW_P2=0.0")
-    if 'S' in phs:
-        for secphs in phs.rstrip('S'):
-            xfkey = 'XF{:s}_{:d}'.format(secphs, int(xfkva))
-            add_xfmr_config(glm_modifier, xfkey, secphs + 'S', kvat=xfkva, vnom=None, vsec=120.0,
-                            install_type='PADMOUNT', vprimll=None, vprimln=1000.0 * xfkvln)
-            add_kersting_triplex(glm_modifier, xfkva)
-    else:
-        xfkey = 'XF3_{:d}'.format(int(xfkva))
-        add_xfmr_config(glm_modifier, xfkey, phs, kvat=xfkva, vnom=None, vsec=208.0, install_type='PADMOUNT',
-                        vprimll=1000.0 * xfkvll, vprimln=None)
-        add_kersting_quadriplex(glm_modifier, xfkva)
-
-
-# ***************************************************************************************************
-# ***************************************************************************************************
-
-def add_kersting_quadriplex(glm_modifier, kva):
-    """Writes a quadriplex_line_configuration based on 1/0 AA example from 
-    Kersting's book
-
-    The conductor capacity is 202 amps, so the number of triplex in parallel 
-    will be kva/sqrt(3)/0.208/202
-    """
-    params = dict()
-    params["key"] = 'quad_cfg_{:d}'.format(int(kva))
-    params["amps"] = kva / math.sqrt(3.0) / 0.208
-    params["npar"] = math.ceil(params["amps"] / 202.0)
-    params["apar"] = 202.0 * params["npar"]
-    params["scale"] = 5280.0 / 100.0 / params["npar"]  # for impedance per mile of parallel circuits
-    params["r11"] = 0.0268 * params["scale"]
-    params["x11"] = 0.0160 * params["scale"]
-    params["r12"] = 0.0080 * params["scale"]
-    params["x12"] = 0.0103 * params["scale"]
-    params["r13"] = 0.0085 * params["scale"]
-    params["x13"] = 0.0095 * params["scale"]
-    params["r22"] = 0.0258 * params["scale"]
-    params["x22"] = 0.0176 * params["scale"]
-    glm_modifier.add_object("line_configuration", params["key"], params)
-
-
-# ***************************************************************************************************
-# ***************************************************************************************************
-
-def add_kersting_triplex(glm_modifier, kva):
-    """Writes a triplex_line_configuration based on 1/0 AA example from 
-    Kersting's book
-
-    The conductor capacity is 202 amps, so the number of triplex in parallel 
-    will be kva/0.12/202
-=======
-#***************************************************************************************************
-#***************************************************************************************************
-def match_driving_schedule(ev_range, ev_mileage, ev_max_charge):
-    """ Method to match the schedule of each vehicle from NHTS data based on vehicle ev_range"""
-    # let's pick a daily travel mile randomly from the driving data that is less than the ev_range-margin to ensure
-    # we can always maintain reserved soc level in EV
-    while True:
-        mile_ind = np.random.randint(0, len(ev_driving_metadata['TRPMILES']))
-        daily_miles = ev_driving_metadata['TRPMILES'].iloc[mile_ind]
-        if ev_range * 0.0 < daily_miles < ev_range * (1 - ev_reserved_soc / 100):
-            break
-    daily_miles = max(daily_miles, ev_range * 0.2)
-    home_leave_time = ev_driving_metadata['STRTTIME'].iloc[mile_ind]
-    home_arr_time = ev_driving_metadata['ENDTIME'].iloc[mile_ind]
-    home_duration = get_duration(home_arr_time, home_leave_time)
-
-    # check if home_duration is enough to charge for daily_miles driven + margin
-    margin_miles = daily_miles * 0.10  # 10% extra miles
-    charge_hour_need = (daily_miles + margin_miles) / (ev_max_charge * ev_mileage)  # hours
-    # since during v1g or v2g mode, we only allow charging start at the start of the next hour after vehicle
-    # come home and charging must end at the full hour just before vehicle leaves home,
-    # the actual chargeable hours duration may be smaller than the car home duration by maximum 2 hours.
-    min_home_need = charge_hour_need + 2
-    if min_home_need >= 23:
-        raise UserWarning('A particular EV can not be charged fully even within 23 hours!')
-    if home_duration < min_home_need * 3600:  # if home duration is less than required minimum
-        home_duration = min_home_need * 3600
-    if home_duration > 23 * 3600:
-        home_duration = 23 * 3600 - 1  # -1 to ensure work duration is not 0 with 1 hour commute time
-    # update home arrival time
-    home_arr_time = subtract_hhmm_secs(home_leave_time, home_duration)
-
-    # estimate work duration and arrival time
-    commute_duration = min(3600, 24 * 3600 - home_duration)  # in secs, maximum 1 hour: 30 minutes for work-home and
-    # 30 minutes for home-work. If remaining time is less than an hour,
-    # make that commute time, but it should not occur as maximum home duration is always less than 23 hours
-    work_duration = max(24 * 3600 - (home_duration + commute_duration), 1)  # remaining time at work
-    # minimum work duration is 1 second to avoid 0 that may give error in GridLABD sometimes
-    work_arr_secs = get_secs_from_hhmm(home_leave_time) + commute_duration / 2
-    if work_arr_secs > 24 * 3600:  # if midnight crossing
-        work_arr_secs = work_arr_secs - 24 * 3600
-    work_arr_time = get_hhmm_from_secs(work_arr_secs)
-
-    driving_sch = {'daily_miles': daily_miles,
-                   'home_arr_time': int(home_arr_time),
-                   'home_leave_time': int(home_leave_time),
-                   'home_duration': home_duration,
-                   'work_arr_time': int(work_arr_time),
-                   'work_duration': work_duration
-                   }
-    return driving_sch
-#***************************************************************************************************
-#***************************************************************************************************
-
-def is_drive_time_valid(drive_sch):
-    """
-    checks if work arrival time and home arrival time adds up properly
-    Args:
-        drive_sch:
-    Returns:
-         true or false
->>>>>>> 797b350f
-    """
-    home_leave_time = add_hhmm_secs(drive_sch['home_arr_time'], drive_sch['home_duration'])
-    commute_secs = min(3600, 24 * 3600 - drive_sch['home_duration'])
-    work_arr_time = add_hhmm_secs(home_leave_time, commute_secs / 2)
-    work_duration = 24 * 3600 - drive_sch['home_duration'] - commute_secs
-    if work_arr_time != drive_sch['work_arr_time'] or round(work_duration/60) != round(drive_sch['work_duration']/60):
-        return False
-    return True
-#***************************************************************************************************
-#***************************************************************************************************
-
-
-
-
-
-
-
-
-
-
-def add_node_house_configs (glm_modifier, xfkva, xfkvll, xfkvln, phs, want_inverter=False):
-  """Writes transformers, inverter settings for GridLAB-D houses at a primary load point.
-
-  An aggregated single-phase triplex or three-phase quadriplex line configuration is also
-  written, based on estimating enough parallel 1/0 AA to supply xfkva load.
-  This function should only be called once for each combination of xfkva and phs to use,
-  and it should be called before write_node_houses.
-
-  Args:
-      fp (file): Previously opened text file for writing; the caller closes it.
-      xfkva (float): the total transformer size to serve expected load; make this big enough to avoid overloads
-      xfkvll (float): line-to-line voltage [kV] on the primary. The secondary voltage will be 208 three-phase
-      xfkvln (float): line-to-neutral voltage [kV] on the primary. The secondary voltage will be 120/240 for split secondary
-      phs (str): either 'ABC' for three-phase, or concatenation of 'A', 'B', and/or 'C' with 'S' for single-phase to triplex
-      want_inverter (boolean): True to write the IEEE 1547-2018 smarter inverter function setpoints
-  """
-  if want_inverter:
-    # print ('#define INVERTER_MODE=CONSTANT_PF', file=fp)
-    # print ('//#define INVERTER_MODE=VOLT_VAR', file=fp)
-    # print ('//#define INVERTER_MODE=VOLT_WATT', file=fp)
-    # print ('// default IEEE 1547-2018 settings for Category B', file=fp)
-    glm_modifier.model.define_lines.append("#define INV_V2=0.98")
-    glm_modifier.model.define_lines.append("#define INV_V2=0.98")
-    glm_modifier.model.define_lines.append("#define INV_V3=1.02")
-    glm_modifier.model.define_lines.append("#define INV_V4=1.08")
-    glm_modifier.model.define_lines.append("#define INV_Q1=0.44")
-    glm_modifier.model.define_lines.append("#define INV_Q2=0.00")
-    glm_modifier.model.define_lines.append("#define INV_Q3=0.00")
-    glm_modifier.model.define_lines.append("#define INV_Q4=-0.44")
-    glm_modifier.model.define_lines.append("#define INV_VIN=200.0")
-    glm_modifier.model.define_lines.append("#define INV_IIN=32.5")
-    glm_modifier.model.define_lines.append("#define INV_VVLOCKOUT=300.0")
-    glm_modifier.model.define_lines.append("#define INV_VW_V1=1.05 // 1.05833")
-    glm_modifier.model.define_lines.append("define INV_VW_V2=1.10")
-    glm_modifier.model.define_lines.append("#define INV_VW_P1=1.0")
-    glm_modifier.model.define_lines.append("#define INV_VW_P2=0.0")
-  if 'S' in phs:
-    for secphs in phs.rstrip('S'):
-      xfkey = 'XF{:s}_{:d}'.format (secphs, int(xfkva))
-      add_xfmr_config (glm_modifier, xfkey, secphs + 'S', kvat=xfkva, vnom=None, vsec=120.0, install_type='PADMOUNT', vprimll=None, vprimln=1000.0*xfkvln)
-      add_kersting_triplex (glm_modifier, xfkva)
-  else:
-    xfkey = 'XF3_{:d}'.format (int(xfkva))
-    add_xfmr_config (glm_modifier, xfkey, phs, kvat=xfkva, vnom=None, vsec=208.0, install_type='PADMOUNT', vprimll=1000.0*xfkvll, vprimln=None)
-    add_kersting_quadriplex (glm_modifier, xfkva)
-
-#***************************************************************************************************
-#***************************************************************************************************
-
-def add_kersting_quadriplex (glm_modifier, kva):
-  """Writes a quadriplex_line_configuration based on 1/0 AA example from Kersting's book
-
-  The conductor capacity is 202 amps, so the number of triplex in parallel will be kva/sqrt(3)/0.208/202
-  """
-  params = dict()
-  params["key"]= 'quad_cfg_{:d}'.format (int(kva))
-  params["amps"] = kva / math.sqrt(3.0) / 0.208
-  params["npar"] = math.ceil (params["amps"] / 202.0)
-  params["apar"] = 202.0 * params["npar"]
-  params["scale"] = 5280.0 / 100.0 / params["npar"]  # for impedance per mile of parallel circuits
-  params["r11"] = 0.0268 * params["scale"]
-  params["x11"] = 0.0160 * params["scale"]
-  params["r12"] = 0.0080 * params["scale"]
-  params["x12"] = 0.0103 * params["scale"]
-  params["r13"] = 0.0085 * params["scale"]
-  params["x13"] = 0.0095 * params["scale"]
-  params["r22"] = 0.0258 * params["scale"]
-  params["x22"] = 0.0176 * params["scale"]
-  glm_modifier.add_object("line_configuration", params["key"], params)
-
-#***************************************************************************************************
-#***************************************************************************************************
-
-def add_kersting_triplex (glm_modifier, kva):
-  """Writes a triplex_line_configuration based on 1/0 AA example from Kersting's book
-
-  The conductor capacity is 202 amps, so the number of triplex in parallel will be kva/0.12/202
-  """
-  params = dict()
-  params["key"] = 'tpx_cfg_{:d}'.format (int(kva))
-  params["amps"] = kva / 0.12
-  params["npar"] = math.ceil (params["amps"] / 202.0)
-  params["apar"] = 202.0 * params["npar"]
-  params["scale"] = 5280.0 / 100.0 / params["npar"]  # for impedance per mile of parallel circuits
-  params["r11"] = 0.0271 * params["scale"]
-  params["x11"] = 0.0146 * params["scale"]
-  params["r12"] = 0.0087 * params["scale"]
-  params["x12"] = 0.0081 * params["scale"]
-  glm_modifier.add_object("triplex_line_configuration", params["key"], params)
-
-#***************************************************************************************************
-#***************************************************************************************************
-
-def union_of_phases(phs1, phs2):
-    """Collect all phases on both sides of a connection
-
-    Args:
-        phs1 (str): first phasing
-        phs2 (str): second phasing
-
-    Returns:
-        str: union of phs1 and phs2
-    """
-    phs = ''
-    if 'A' in phs1 or 'A' in phs2:
-        phs += 'A'
-    if 'B' in phs1 or 'B' in phs2:
-        phs += 'B'
-    if 'C' in phs1 or 'C' in phs2:
-        phs += 'C'
-    if 'S' in phs1 or 'S' in phs2:
-        phs += 'S'
-    return phs
-
-#***************************************************************************************************
-#***************************************************************************************************
-
-def accumulate_load_kva(data):
-    """Add up the total kva in a load-bearing object instance
-
-    Considers constant_power_A/B/C/1/2/12 and power_1/2/12 attributes
-
-    Args:
-        data (dict): dictionary of data for a selected GridLAB-D instance
-    """
-    kva = 0.0
-    if 'constant_power_A' in data:
-        kva += parse_kva(data['constant_power_A'])
-    if 'constant_power_B' in data:
-        kva += parse_kva(data['constant_power_B'])
-    if 'constant_power_C' in data:
-        kva += parse_kva(data['constant_power_C'])
-    if 'constant_power_1' in data:
-        kva += parse_kva(data['constant_power_1'])
-    if 'constant_power_2' in data:
-        kva += parse_kva(data['constant_power_2'])
-    if 'constant_power_12' in data:
-        kva += parse_kva(data['constant_power_12'])
-    if 'power_1' in data:
-        kva += parse_kva(data['power_1'])
-    if 'power_2' in data:
-        kva += parse_kva(data['power_2'])
-    if 'power_12' in data:
-        kva += parse_kva(data['power_12'])
-    return kva
-
-#***************************************************************************************************
-#***************************************************************************************************
-
-def log_model(model, h):
-    """Prints the whole parsed model for debugging
-
-    Args:
-        model (dict): parsed GridLAB-D model
-        h (dict): object ID hash
-    """
-    for t in model:
-        print(t+':')
-        for o in model[t]:
-            print('\t'+o+':')
-            for p in model[t][o]:
-                if ':' in model[t][o][p]:
-                    print('\t\t'+p+'\t-->\t'+h[model[t][o][p]])
-                else:
-                    print('\t\t'+p+'\t-->\t'+model[t][o][p])
-#***************************************************************************************************
-#***************************************************************************************************
-
-
-def randomize_commercial_skew(glm_modifier):
-    sk = glm_modifier.defaults.commercial_skew_std * np.random.randn()
-    if sk < -glm_modifier.defaults.commercial_skew_max:
-        sk = -glm_modifier.defaults.commercial_skew_max
-    elif sk > glm_modifier.defaults.commercial_skew_max:
-        sk = glm_modifier.defaults.commercial_skew_x
-    return sk
-
-#***************************************************************************************************
-#***************************************************************************************************
-
-
-def is_edge_class(s):
-    """Identify switch, fuse, recloser, regulator, transformer, overhead_line, 
-    underground_line and triplex_line instances
-
-    Edge class is networkx terminology. In GridLAB-D, edge classes are called 
-    links.
-
-    Args:
-        s (str): the GridLAB-D class name
-
-    Returns:
-        Boolean: True if an edge class, False otherwise
-    """
-    if s == 'switch':
-        return True
-    if s == 'fuse':
-        return True
-    if s == 'recloser':
-        return True
-    if s == 'regulator':
-        return True
-    if s == 'transformer':
-        return True
-    if s == 'overhead_line':
-        return True
-    if s == 'underground_line':
-        return True
-    if s == 'triplex_line':
-        return True
-    return False
-
-#***************************************************************************************************
-#***************************************************************************************************
-
-def is_node_class(s):
-    """Identify node, load, meter, triplex_node or triplex_meter instances
-
-    Args:
-        s (str): the GridLAB-D class name
-
-    Returns:
-        Boolean: True if a node class, False otherwise
-    """
-    if s == 'node':
-        return True
-    if s == 'load':
-        return True
-    if s == 'meter':
-        return True
-    if s == 'triplex_node':
-        return True
-    if s == 'triplex_meter':
-        return True
-    return False
-
-#***************************************************************************************************
-#***************************************************************************************************
-
-def parse_kva_old(arg):
-    """Parse the kVA magnitude from GridLAB-D P+jQ volt-amperes in rectangular form
-
-    DEPRECATED
-
-    Args:
-        cplx (str): the GridLAB-D P+jQ value
-
-    Returns:
-        float: the parsed kva value
-    """
-    tok = arg.strip('; MWVAKdrij')
-    nsign = nexp = ndot = 0
-    for i in range(len(tok)):
-        if (tok[i] == '+') or (tok[i] == '-'):
-            nsign += 1
-        elif (tok[i] == 'e') or (tok[i] == 'E'):
-            nexp += 1
-        elif tok[i] == '.':
-            ndot += 1
-        if nsign == 2 and nexp == 0:
-            kpos = i
-            break
-        if nsign == 3:
-            kpos = i
-            break
-
-    vals = [tok[:kpos],tok[kpos:]]
-#    print(arg,vals)
-
-    vals = [float(v) for v in vals]
-
-    if 'd' in arg:
-        vals[1] *= (math.pi / 180.0)
-        p = vals[0] * math.cos(vals[1])
-        q = vals[0] * math.sin(vals[1])
-    elif 'r' in arg:
-        p = vals[0] * math.cos(vals[1])
-        q = vals[0] * math.sin(vals[1])
-    else:
-        p = vals[0]
-        q = vals[1]
-
-    if 'KVA' in arg:
-        p *= 1.0
-        q *= 1.0
-    elif 'MVA' in arg:
-        p *= 1000.0
-        q *= 1000.0
-    else:  # VA
-        p /= 1000.0
-        q /= 1000.0
-
-    return math.sqrt (p*p + q*q)
-
-#***************************************************************************************************
-#***************************************************************************************************
-
-def parse_kva(cplx): # this drops the sign of p and q
-    """Parse the kVA magnitude from GridLAB-D P+jQ volt-amperes in rectangular form
-
-    Args:
-        cplx (str): the GridLAB-D P+jQ value
-
-    Returns:
-        float: the parsed kva value
-    """
-    toks = list(filter(None,re.split('[\+j-]',cplx)))
-    p = float(toks[0])
-    q = float(toks[1])
-    return 0.001 * math.sqrt(p*p + q*q)
-
-#***************************************************************************************************
-#***************************************************************************************************
-
-def selectResidentialBuilding(rgnTable,prob):
-    """Writes volt-var and volt-watt settings for solar inverters
-
-    Args:
-        op (file): an open GridLAB-D input file
-    """
-    row = 0
-    total = 0
-    for row in range(len(rgnTable)):
-        for col in range(len(rgnTable[row])):
-            total += rgnTable[row][col]
-            if total >= prob:
-                return row, col
-    row = len(rgnTable) - 1
-    col = len(rgnTable[row]) - 1
-    return row, col
-
-
-#***************************************************************************************************
-#***************************************************************************************************
-# -----------fraction of income level in a given dso type and state---------
-# index 0 is the income level:
-#   0 = Low
-#   1 = Middle - No longer using Moderate
-#   2 = Upper
-def getDsoIncomeLevelTable():
-    income_mat = res_bldg_metadata['income_level'][state][res_dso_type]
-    dsoIncomePct = {key: income_mat[key] for key in income_level} # Create new dictionary only with income levels of interest
-    dsoIncomePct = list(dsoIncomePct.values())
-    dsoIncomePct = [round(i/sum(dsoIncomePct),4) for i in dsoIncomePct] # Normalize so array adds up to 1
-    # now check if the sum of all values is 1
-    total = 0
-    for row in range(len(dsoIncomePct)):
-        total += dsoIncomePct[row]
-    if total > 1.01 or total < 0.99:
-        raise UserWarning('Income level distribution does not sum to 1!')
-    return dsoIncomePct
-
-#***************************************************************************************************
-#***************************************************************************************************
-
-def selectIncomeLevel(incTable, prob):
-    """ Selects the income level with region and probability
-
-    Args:
-        rgnTable:
-        prob:
-    """
-    total = 0
-    for row in range(len(incTable)):
-        total += incTable[row]
-        if total >= prob:
-            return row
-    row = len(incTable) - 1
-    return row
-
-
-#***************************************************************************************************
-#***************************************************************************************************
-def buildingTypeLabel (glm_modifier, rgn, bldg, ti):
-    """Formatted name of region, building type name and thermal integrity level
-
-    Args:
-        rgn (int): region number 1..5
-        bldg (int): 0 for single-family, 1 for apartment, 2 for mobile home
-        ti (int): thermal integrity level, 0..6 for single-family, only 0..2 
-            valid for apartment or mobile home
-    """
-    return glm_modifier.defaults.rgnName[rgn-1] + ': ' +  glm_modifier.defaults.bldgTypeName[bldg] + ': TI Level ' + str (ti+1)
-#***************************************************************************************************
-#***************************************************************************************************
-
-def Find3PhaseXfmr (glm_modifier, kva):
-    """Select a standard 3-phase transformer size, with data
-
-    Standard sizes are 30, 45, 75, 112.5, 150, 225, 300, 500, 750, 1000, 1500,
-    2000, 2500, 3750, 5000, 7500 or 10000 kVA
-
-    Args:
-        kva (float): the minimum transformer rating
-
-    Returns:
-        [float,float,float,float,float]: the kva, %r, %x, %no-load loss, 
-            %magnetizing current
-    """
-    for row in glm_modifier.defaults.three_phase:
-        if row[0] >= kva:
-            return row[0], 0.01 * row[1], 0.01 * row[2], 0.01 * row[3], 0.01 * row[4]
-    return Find3PhaseXfmrKva(kva),0.01,0.08,0.005,0.01
-
-
-#***************************************************************************************************
-#***************************************************************************************************
-
-def Find1PhaseXfmr (glm_modifier, kva):
-    """Select a standard 1-phase transformer size, with data
-
-    Standard sizes are 5, 10, 15, 25, 37.5, 50, 75, 100, 167, 250, 333 or 500 kVA
-
-    Args:
-        kva (float): the minimum transformer rating
-
-    Returns:
-        [float,float,float,float,float]: the kva, %r, %x, %no-load loss, 
-            %magnetizing current
-    """
-    for row in glm_modifier.defaults.single_phase:
-        if row[0] >= kva:
-            return row[0], 0.01 * row[1], 0.01 * row[2], 0.01 * row[3], 0.01 * row[4]
-    return Find1PhaseXfmrKva(kva),0.01,0.06,0.005,0.01
-
-#***************************************************************************************************
-#***************************************************************************************************
-def Find3PhaseXfmrKva (glm_modifier, kva):
-    """Select a standard 3-phase transformer size, with some margin
-
-    Standard sizes are 30, 45, 75, 112.5, 150, 225, 300, 500, 750, 1000, 1500,
-    2000, 2500, 3750, 5000, 7500 or 10000 kVA
-
-    Args:
-        kva (float): the minimum transformer rating
-
-    Returns:
-        float: the kva size, or 0 if none found
-    """
-    kva *= glm_modifier.defaults.xfmrMargin
-    for row in glm_modifier.defaults.three_phase:
-        if row[0] >= kva:
-            return row[0]
-    n10 = int ((kva + 5000.0) / 10000.0)
-    return 500.0 * n10
-
-#***************************************************************************************************
-#***************************************************************************************************
-
-
-def Find1PhaseXfmrKva (glm_modifier, kva):
-    """Select a standard 1-phase transformer size, with some margin
-
-    Standard sizes are 5, 10, 15, 25, 37.5, 50, 75, 100, 167, 250, 333 or 500 kVA
-
-    Args:
-        kva (float): the minimum transformer rating
-
-    Returns:
-        float: the kva size, or 0 if none found
-    """
-    kva *= glm_modifier.defaults.xfmrMargin
-    for row in glm_modifier.defaults.single_phase:
-        if row[0] >= kva:
-            return row[0]
-    n500 = int ((kva + 250.0) / 500.0)
-    return 500.0 * n500
-
-#***************************************************************************************************
-#***************************************************************************************************
-
-def checkResidentialBuildingTable(glm_modifier):
-    """Verify that the regional building parameter histograms sum to one
-    """
-
-    for tbl in range(len(glm_modifier.defaults.dsoThermalPct)):
-        total = 0
-        for row in range(len(glm_modifier.defaults.dsoThermalPct[tbl])):
-                for col in range(len(glm_modifier.defaults.dsoThermalPct[tbl][row])):
-                    total += glm_modifier.defaults.dsoThermalPct[tbl][row][col]
-        print(glm_modifier.defaults.rgnName[tbl],'rgnThermalPct sums to', '{:.4f}'.format(total))
-    for tbl in range(len(glm_modifier.defaults.bldgCoolingSetpoints)):
-        total = 0
-        for row in range(len(glm_modifier.defaults.bldgCoolingSetpoints[tbl])):
-                total += glm_modifier.defaults.bldgCoolingSetpoints[tbl][row][0]
-        print ('bldgCoolingSetpoints', tbl, 'histogram sums to', '{:.4f}'.format(total))
-    for tbl in range(len(glm_modifier.defaults.bldgHeatingSetpoints)):
-            total = 0
-    for row in range(len(glm_modifier.defaults.bldgHeatingSetpoints[tbl])):
-            total += glm_modifier.defaults.bldgHeatingSetpoints[tbl][row][0]
-    print ('bldgHeatingSetpoints', tbl, 'histogram sums to', '{:.4f}'.format(total))
-    for bldg in range(3):
-        binZeroReserve = glm_modifier.defaults.bldgCoolingSetpoints[bldg][0][0]
-        binZeroMargin = glm_modifier.defaults.bldgHeatingSetpoints[bldg][0][0] - binZeroReserve
-        if binZeroMargin < 0.0:
-            binZeroMargin = 0.0
-        #        print(bldg, binZeroReserve, binZeroMargin)
-        for cBin in range(1, 6):
-            denom = binZeroMargin
-            for hBin in range(1, glm_modifier.defaults.allowedHeatingBins[cBin]):
-                    denom += glm_modifier.defaults.bldgHeatingSetpoints[bldg][hBin][0]
-            glm_modifier.defaults.conditionalHeatingBinProb[bldg][cBin][0] = binZeroMargin / denom
-            for hBin in range(1, glm_modifier.defaults.allowedHeatingBins[cBin]):
-                    glm_modifier.defaults.conditionalHeatingBinProb[bldg][cBin][hBin] = glm_modifier.defaults.bldgHeatingSetpoints[bldg][hBin][0] / denom
-    # print('conditionalHeatingBinProb', conditionalHeatingBinProb)
-#***************************************************************************************************
-#***************************************************************************************************
-
-def selectThermalProperties(glm_modifier, bldgIdx, tiIdx):
-    """Retrieve the building thermal properties for a given type and integrity 
-    level
-
-    Args:
-        bldgIdx (int): 0 for single-family, 1 for apartment, 2 for mobile home
-        tiIdx (int): 0..7 for single-family, apartment or mobile home
-    """
-    if bldgIdx == 0:
-        tiProps = glm_modifier.defaults.singleFamilyProperties[tiIdx]
-    elif bldgIdx == 1:
-        tiProps = glm_modifier.defaults.apartmentProperties[tiIdx]
-    else:
-        tiProps = glm_modifier.defaults.mobileHomeProperties[tiIdx]
-    return tiProps
-
-
-#***************************************************************************************************
-#***************************************************************************************************
-
-<<<<<<< HEAD
-def FindFuseLimit(glm_modifier, amps):
-    """ Find a fuse size that's unlikely to melt during power flow
-=======
-def FindFuseLimit (glm_modifier, amps):
-    """ Find a Fuse size that's unlikely to melt during power flow
->>>>>>> 797b350f
-
-    Will choose a fuse size of 40, 65, 100 or 200 Amps. If that's not large 
-    enough, will choose a recloser size of 280, 400, 560, 630 or 800 Amps. If 
-    that's not large enough, will choose a breaker size of 600 (skipped), 1200
-    or 2000 Amps. If that's not large enough, will choose 999999.
-
-    Args:
-        amps (float): the maximum load current expected; some margin will be added
-
-    Returns:
-        float: the GridLAB-D fuse size to insert
-    """
-    amps *= glm_modifier.defaults.fuseMargin
-    for row in glm_modifier.defaults.standard_fuses:
-        if row >= amps:
-            return row
-    for row in glm_modifier.defaults.standard_reclosers:
-        if row >= amps:
-            return row
-    for row in glm_modifier.defaults.standard_breakers:
-        if row >= amps:
-            return row
-    return 999999
-
-#***************************************************************************************************
-#***************************************************************************************************
-
-def selectSetpointBins (glm_modifier, bldg, rand):
-    """Randomly choose a histogram row from the cooling and heating setpoints
-    The random number for the heating setpoint row is generated internally.
-    Args:
-        bldg (int): 0 for single-family, 1 for apartment, 2 for mobile home
-        rand (float): random number [0..1] for the cooling setpoint row
-    """
-    cBin = hBin = 0
-    total = 0
-    tbl = glm_modifier.defaults.bldgCoolingSetpoints[bldg]
-    for row in range(len(tbl)):
-        total += tbl[row][0]
-        if total >= rand:
-            cBin = row
-            break
-    tbl = glm_modifier.defaults.conditionalHeatingBinProb[bldg][cBin]
-    rand_heat = np.random.uniform (0, 1)
-    total = 0
-    for col in range(len(tbl)):
-        total += tbl[col]
-        if total >= rand_heat:
-            hBin = col
-            break
-    glm_modifier.defaults.cooling_bins[bldg][cBin] -= 1
-    glm_modifier.defaults.heating_bins[bldg][hBin] -= 1
-    return glm_modifier.defaults.bldgCoolingSetpoints[bldg][cBin], glm_modifier.defaults.bldgHeatingSetpoints[bldg][hBin]
-#***************************************************************************************************
-#***************************************************************************************************
-
-
-def initialize_glm_modifier(glmfilepath):
-    glmMod = glmmod.GLMModifier()
-#    glm, success = glmMod.read_model("/home/d3k205/tesp/data/feeders/R1-12.47-1.glm")
-    glm, success = glmMod.read_model(glmfilepath)
-    if not success:
-        print('File not found or file not supported, exiting!')
-        return None
-    else:
-        return glmMod
-
-
-#***************************************************************************************************
-#***************************************************************************************************
-
-
-
-#fgconfig: path and name of the file that is to be used as the configuration json for loading
-#ConfigDict dictionary
-def initialize_config_dict(fgconfig):
-    global ConfigDict
-    global c_p_frac
-    if fgconfig is not None:
-        ConfigDict = {}
-        with open(fgconfig,'r') as fgfile:
-            confile = fgfile.read()
-            ConfigDict = json.loads(confile)
-            fgfile.close()
-        tval2 = ConfigDict['feedergenerator']['constants']
-        ConfigDict = tval2
-        cval1 = ConfigDict['c_z_frac']['value']
-        cval2 = ConfigDict['c_i_frac']['value']
-        #c_p_frac = 1.0 - ConfigDict['c_z_frac'] - ConfigDict['c_i_frac']
-        c_p_frac = 1.0 - cval1 - cval2
-#       fgfile.close()
-
-#***************************************************************************************************
-#***************************************************************************************************
-
-def add_solar_inv_settings (glm_modifier, params):
-    """Writes volt-var and volt-watt settings for solar inverters
-
-    Args:
-        op (file): an open GridLAB-D input file
-    """
-    #print ('    four_quadrant_control_mode ${' + name_prefix + 'INVERTER_MODE};', file=op)
-    params["four_quadrant_control_mode"] = glm_modifier.defaults.name_prefix + 'INVERTER_MODE'
-    params["V_base"] = '${INV_VBASE}'
-    params["V1"] = '${INV_V1}'
-    params["Q1"] = '${INV_Q1}'
-    params["V2"] = '${INV_V2}'
-    params["Q2"] = '${INV_Q2}'
-    params["V3"] = '${INV_V3}'
-    params["Q3"] = '${INV_Q3}'
-    params["V4"] = '${INV_V4}'
-    params["Q4"] = '${INV_Q4}'
-    params["V_In"] = '${INV_VIN}'
-    params["I_In"] = '${INV_IIN}'
-    params["volt_var_control_lockout"] = '${INV_VVLOCKOUT}'
-    params["VW_V1"] = '${INV_VW_V1}'
-    params["VW_V2"] = '${INV_VW_V2}'
-    params["VW_P1"] = '${INV_VW_P1}'
-    params["VW_P2"] = '${INV_VW_P2}'
-
-#***************************************************************************************************
-#***************************************************************************************************
-
-def add_tariff(glm_modifier, params):
-    """Writes tariff information to billing meters
-
-    Args:
-        op (file): an open GridLAB-D input file
-    """
-    params["bill_mode"] = glm_modifier.defaults.bill_mode
-    params["price"] = glm_modifier.defaults.kwh_price
-    params["monthly_fee"] = glm_modifier.defaults.monthly_fee
-    params["bill_day"] = "1"
-    if 'TIERED' in glm_modifier.defaults.bill_mode:
-        if glm_modifier.defaults.tier1_energy > 0.0:
-            params["first_tier_energy"] = glm_modifier.defaults.tier1_energy
-            params["first_tier_price"] = glm_modifier.defaults.tier1_price
-        if glm_modifier.defaults.tier2_energy > 0.0:
-            params["second_tier_energy"] = glm_modifier.defaults.tier2_energy
-            params["second_tier_price"] = glm_modifier.defaults.tier2_price
-        if glm_modifier.defaults.tier3_energy > 0.0:
-            params["third_tier_energy"] = glm_modifier.defaults.tier3_energy
-            params["third_tier_price"] = glm_modifier.defaults.tier3_price
-
-
-#***************************************************************************************************
-#***************************************************************************************************
-
-def getDsoThermalTable(income):
-    vintage_mat = res_bldg_metadata['housing_vintage'][state][res_dso_type][income]
-    df = pd.DataFrame(vintage_mat)
-    # df = df.transpose()
-    dsoThermalPct = np.zeros(shape=(3, 9))  # initialize array
-    dsoThermalPct[0] = (df['single_family_detached'] + df['single_family_attached']).values
-    dsoThermalPct[1] = (df['apartment_2_4_units'] + df['apartment_5_units']).values
-    dsoThermalPct[2] = (df['mobile_home']).values
-    dsoThermalPct = dsoThermalPct.tolist()
-    # now check if the sum of all values is 1
-    total = 0
-    for row in range(len(dsoThermalPct)):
-        for col in range(len(dsoThermalPct[row])):
-            total += dsoThermalPct[row][col]
-    if total > 1.01 or total < 0.99:
-        raise UserWarning('House vintage distribution does not sum to 1!')
-    # print(rgnName, 'dsoThermalPct sums to', '{:.4f}'.format(total))
-    return dsoThermalPct
-    # print(dsoThermalPct)
-
-#***************************************************************************************************
-#***************************************************************************************************
-
-
-def obj(glm_modifier, parent, model, line, itr, oidh, octr):
-    """Store an object in the model structure
-
-    Args:
-        parent (str): name of parent object (used for nested object defs)
-        model (dict): dictionary model structure
-        line (str): glm line containing the object definition
-        itr (iter): iterator over the list of lines
-        oidh (dict): hash of object id's to object names
-        octr (int): object counter
-
-    Returns:
-        str, int: the current line and updated octr
-    """
-    octr += 1
-    # Identify the object type
-    m = re.search('object ([^:{\s]+)[:{\s]',line,re.IGNORECASE)
-    type = m.group(1)
-    # If the object has an id number, store it
-    n = re.search('object ([^:]+:[^{\s]+)',line,re.IGNORECASE)
-    if n:
-        oid = n.group(1)
-    line = next(itr)
-    # Collect parameters
-    oend = 0
-    oname = None
-    params = {}
-    if parent is not None:
-        params['parent'] = parent
-    while not oend:
-        m = re.match('\s*(\S+) ([^;{]+)[;{]',line)
-        if m:
-            # found a parameter
-            param = m.group(1)
-            val = m.group(2)
-            intobj = 0
-            if param == 'name':
-                oname = glm_modifier.defaults.name_prefix + val
-            elif param == 'object':
-                # found a nested object
-                intobj += 1
-                if oname is None:
-                    print('ERROR: nested object defined before parent name')
-                    quit()
-                line,octr = obj(glm_modifier,oname,model,line,itr,oidh,octr)
-            elif re.match('object',val):
-                # found an inline object
-                intobj += 1
-                line,octr = obj(glm_modifier,None,model,line,itr,oidh,octr)
-                params[param] = 'ID_'+str(octr)
-            else:
-                params[param] = val
-        if re.search('}',line):
-            if intobj:
-                intobj -= 1
-                line = next(itr)
-            else:
-                oend = 1
-        else:
-            line = next(itr)
-    # If undefined, use a default name
-    if oname is None:
-        oname = glm_modifier.defaults.name_prefix + 'ID_'+str(octr)
-    oidh[oname] = oname
-    # Hash an object identifier to the object name
-    if n:
-        oidh[oid] = oname
-    # Add the object to the model
-    if type not in model:
-        # New object type
-        model[type] = {}
-    model[type][oname] = {}
-    for param in params:
-        model[type][oname][param] = params[param]
-    return line,octr
-
-#***************************************************************************************************
-#***************************************************************************************************
-def add_link_class (glm_modifier, model, h, t, seg_loads,  want_metrics=False):
-  """Write a GridLAB-D link (i.e. edge) class
-
-  Args:
-
-      model (dict): the parsed GridLAB-D model
-      h (dict): the object ID hash
-      t (str): the GridLAB-D class
-      seg_loads (dict) : a dictionary of downstream loads for each link
-      op (file): an open GridLAB-D input file
-  """
-  if t in model:
-    for o in model[t]:
-      params = dict()
-      if o in seg_loads:
-        #print('// downstream', '{:.2f}'.format(seg_loads[o][0]), 'kva on', seg_loads[o][1])
-        for p in model[t][o]:
-          if ':' in model[t][o][p]:
-            params[p] = h[model[t][o][p]]
-          else:
-            if p == "from" or p == "to" or p == "parent":
-              params[p] = helper.gld_strict_name(model[t][o][p])
-            else:
-              params[p] = model[t][o][p]
-            glm_modifier.add_object(t, o, params)
-        if want_metrics and glm_modifier.defaults.metrics_interval > 0:
-          params2 = dict()
-          params2["parent"] = o
-          params2["interval"] = str(glm_modifier.defaults.metrics_interval)
-          glm_modifier.add_object("metrics_collector", o, params2)
-
-#***************************************************************************************************
-#***************************************************************************************************
-def add_local_triplex_configurations (glm_modifier):
-    params = dict()
-    for row in glm_modifier.defaults.triplex_conductors:
-        name = glm_modifier.defaults.name_prefix + row[0]
-        params["resistance"] = row[1]
-        params["geometric_mean_radius"] = row[2]
-        rating_str = str(row[2])
-        params["rating.summer.continuous"] = rating_str
-        params["rating.summer.emergency"] = rating_str
-        params["rating.winter.continuous"] = rating_str
-        params["rating.winter.emergency"] = rating_str
-        glm_modifier.add_object("triplex_line_conductor", name, params)
-    for row in glm_modifier.defaults.triplex_configurations:
-        params = dict()
-        name = glm_modifier.defaults.name_prefix + row[0]
-        params["conductor_1"] = glm_modifier.defaults.name_prefix + row[0]
-        params["conductor_2"] = glm_modifier.defaults.name_prefix + row[1]
-        params["conductor_N"] = glm_modifier.defaults.name_prefix + row[2]
-        params["insulation_thickness"] = row[3] + row[4]
-        params["diameter"] = row[4]
-        glm_modifier.add_object("triplex_line_configuration", name, params)
-
-#***************************************************************************************************
-#***************************************************************************************************
-
-<<<<<<< HEAD
-# ***************************************************************************************************
-# ***************************************************************************************************
-
-def add_ercot_houses(glm_modifier, model, h, vln, vsec):
-    """For the reduced-order ERCOT feeders, add houses and a large service 
-    transformer to the load points
-=======
-def add_ercot_houses (glm_modifier, model, h, vln, vsec):
-    """For the reduced-order ERCOT feeders, add houses and a large service transformer to the load points
->>>>>>> 797b350f
-
-    Args:
-        model (dict): the parsed GridLAB-D model
-        h (dict): the object ID hash
-        op (file): an open GridLAB-D input file
-        vln (float): the primary line-to-neutral voltage
-        vsec (float): the secondary line-to-neutral voltage
-    """
-    for key in glm_modifier.defaults.house_nodes:
-#        bus = key[:-2]
-        bus = glm_modifier.house_nodes[key][6]
-        phs = glm_modifier.house_nodes[key][3]
-        nh = glm_modifier.house_nodes[key][0]
-        xfkva = Find1PhaseXfmrKva (6.0 * nh)
-        if xfkva > 100.0:
-            npar = int (xfkva / 100.0 + 0.5)
-            xfkva = 100.0
-        elif xfkva <= 0.0:
-            xfkva = 100.0
-            npar = int (0.06 * nh + 0.5)
-        else:
-            npar = 1
-        # add the service transformer==>TN==>TPX==>TM for all houses
-        kvat = npar * xfkva
-        row = Find1PhaseXfmr (xfkva)
-        params = dict()
-        name = key + '_xfconfig'
-        params["power_rating"] = format(kvat, '.2f')
-        if 'A' in phs:
-            params["powerA_rating"] = format(kvat, '.2f')
-        elif 'B' in phs:
-            params["powerB_rating"] = format(kvat, '.2f')
-        elif 'C' in phs:
-            params["powerC_rating"] = format(kvat, '.2f')
-        params["install_type"] = "PADMOUNT"
-        params["connect_type"] = "SINGLE_PHASE_CENTER_TAPPED"
-        params["primary_voltage"] = str(vln)
-        params["secondary_voltage"] = format(vsec, '.1f')
-        params["resistance"] = format(row[1] * 0.5, '.5f')
-        params["resistance1"] = format(row[1], '.5f')
-        params["resistance2"] = format(row[1], '.5f')
-        params["reactance"] = format(row[2] * 0.8, '.5f')
-        params["reactance1"] = format(row[2] * 0.4, '.5f')
-        params["reactance2"] = format(row[2] * 0.4, '.5f')
-        params["shunt_resistance"] = format(1.0 / row[3], '.2f')
-        params["shunt_reactance"] = format(1.0 / row[4], '.2f')
-        glm_modifier.add_object("transformer_configuration", name, params)
-        params2 = dict()
-        name = key + '_xf'
-        params2["phases"] = phs + 'S'
-        params2["from"] = bus
-        params2["to"] = key + '_tn'
-        params2["configuration"] = key + '_xfconfig'
-        glm_modifier.add_object("transformer", name, params2)
-        params3 = dict()
-        name = key + '_tpxconfig'
-        zs = format (glm_modifier.defaults.tpxR11/nh, '.5f') + '+' + format (glm_modifier.defaults.tpxX11/nh, '.5f') + 'j;'
-        zm = format (glm_modifier.defaults.tpxR12/nh, '.5f') + '+' + format (glm_modifier.defaults.tpxX12/nh, '.5f') + 'j;'
-        amps = format (glm_modifier.defaults.tpxAMP * nh, '.1f') + ';'
-        params3["z11"] = zs
-        params3["z22"] = zs
-        params3["z12"] = zm
-        params3["z12"] = zm
-        params3["rating.summer.continuous"] = amps
-        glm_modifier.add_object("triplex_line_configuration", name, params3)
-        params4 = dict()
-        name = key + '_tpx'
-        params4["phases"] = phs + 'S'
-        params4["from"] = key + '_tn'
-        params4["to"] = key + '_mtr'
-        params4["length"] = 50
-        params4["configuration"] = key + '_tpxconfig'
-        glm_modifier.add_object("triplex_line", name, params4)
-        if 'A' in phs:
-            vstart = str(vsec) + '+0.0j;'
-        elif 'B' in phs:
-            vstart = format(-0.5*vsec,'.2f') + format(-0.866025*vsec,'.2f') + 'j;'
-        else:
-            vstart = format(-0.5*vsec,'.2f') + '+' + format(0.866025*vsec,'.2f') + 'j;'
-        params5 = dict()
-        name = key + '_tn'
-        params5["phases"] = phs + 'S'
-        params5["voltage_1"] = vstart
-        params5["voltage_2"] = vstart
-        params5["voltage_N"] = 0
-        params5["nominal_voltage"] = format(vsec, '.1f')
-        glm_modifier.add_object("triplex_node", name, params5)
-        params6 = dict()
-        name = key + '_mtr'
-        params6["phases"] = phs + 'S'
-        params6["voltage_1"] = vstart
-        params6["voltage_2"] = vstart
-        params6["voltage_N"] = 0
-        params6["nominal_voltage"] = format(vsec, '.1f')
-        add_tariff (glm_modifier)
-        glm_modifier.add_object("triplex_meter", name, params6)
-        if glm_modifier.defaults.metrics_interval > 0:
-            params7 = dict()
-            params7["parent"] = name
-            params7["interval"] = str(glm_modifier.defaults.metrics_interval)
-            glm_modifier.add_object("metrics_collector", name, params7)
-
-#***************************************************************************************************
-#***************************************************************************************************
-
-def connect_ercot_commercial(glm_modifier):
-<<<<<<< HEAD
-    """For the reduced-order ERCOT feeders, add a billing meter to the 
-    commercial load points, except small ZIPLOADs
-=======
-  """For the reduced-order ERCOT feeders, add a billing meter to the commercial load points, except small ZIPLOADs
->>>>>>> 797b350f
-
-  Args:
-      op (file): an open GridLAB-D input file
-  """
-  meters_added = set()
-  for key in glm_modifier.defaults.comm_loads:
-    mtr = glm_modifier.defaults.comm_loads[key][0]
-    comm_type = glm_modifier.defaults.comm_loads[key][1]
-    if comm_type == 'ZIPLOAD':
-      continue
-    phases = glm_modifier.defaults.comm_loads[key][5]
-    vln = float(glm_modifier.defaults.comm_loads[key][6])
-    idx = mtr.rfind('_')
-    parent = mtr[:idx]
-    if mtr not in meters_added:
-      params = dict()
-      meters_added.add(mtr)
-      name = mtr
-      params["parent"] = parent
-      params["phases"] = phases
-      params["nominal_voltage"] = format(vln, '.1f')
-      add_tariff(glm_modifier)
-      glm_modifier.add_object("meter", name, params)
-      if glm_modifier.defaults.metrics_interval > 0:
-          params2 = dict()
-          params2["parent"] = name
-          params2["interval"] = str(glm_modifier.defaults.metrics_interval)
-          glm_modifier.add_object("metrics_collector", name, params2)
-
-#***************************************************************************************************
-#***************************************************************************************************
-def add_ercot_small_loads(glm_modifier, basenode, vnom):
-  """For the reduced-order ERCOT feeders, write loads that are too small for houses
-
-  Args:
-    basenode (str): the GridLAB-D node name
-    op (file): an open GridLAB-D input file
-    vnom (float): the primary line-to-neutral voltage
-  """
-  kva = float(glm_modifier.defaults.small_nodes[basenode][0])
-  phs = glm_modifier.defaults.small_nodes[basenode][1]
-  parent = glm_modifier.defaults.small_nodes[basenode][2]
-  cls = glm_modifier.defaults.small_nodes[basenode][3]
-  if 'A' in phs:
-      phase_class = "voltage_A"
-      vstart = str(vnom) + '+0.0j;'
-      constpower = '  constant_power_A_real ' + format (1000.0 * kva, '.2f')
-  elif 'B' in phs:
-      phase_class = "voltage_B"
-      vstart = format(-0.5*vnom,'.2f') + format(-0.866025*vnom,'.2f') + 'j'
-      constpower = '  constant_power_B_real ' + format (1000.0 * kva, '.2f') + ';'
-  else:
-      phase_class = "voltage_C"
-      vstart = ' ' + format(-0.5*vnom,'.2f') + '+' + format(0.866025*vnom,'.2f') + 'j'
-      constpower = '  constant_power_C_real ' + format (1000.0 * kva, '.2f') + ';'
-  params = dict()
-  name = basenode
-  params["parent"] = parent
-  params["phases"] = phs
-  params["nominal_voltage"] = str(vnom)
-  params["load_class"] = cls
-
-<<<<<<< HEAD
-# ***************************************************************************************************
-# ***************************************************************************************************
-def add_ercot_small_loads(glm_modifier, basenode, vnom):
-    """For the reduced-order ERCOT feeders, write loads that are too small for 
-    houses
-=======
-  params["voltage_C"] = format(-0.5*vnom,'.2f') + '+' + format(0.866025*vnom,'.2f') + 'j'
->>>>>>> 797b350f
-
-  params[phase_class] = vstart
-
-
-
-
-
-  #print (vstart, file=op)
-
-  #waiting for the add comment function to be added to the modifier class
-  #print ('  //', '{:.3f}'.format(kva), 'kva is less than 1/2 avg_house', file=op)
-
-
-  params["constant_power_C_real"] = format (1000.0 * kva, '.2f')
-  glm_modifier.add_object("load", name, params)
-
-
-
-
-#***************************************************************************************************
-#***************************************************************************************************
-# look at primary loads, not the service transformers
-<<<<<<< HEAD
-def identify_ercot_houses(glm_modifier, model, h, t, avgHouse, rgn):
-    """For the reduced-order ERCOT feeders, scan each primary load to determine 
-    the number of houses it should have
-=======
-def identify_ercot_houses (glm_modifier,model, h, t, avgHouse, rgn):
-    """For the reduced-order ERCOT feeders, scan each primary load to determine the number of houses it should have
->>>>>>> 797b350f
-
-    Args:
-        model (dict): the parsed GridLAB-D model
-        h (dict): the object ID hash
-        t (str): the GridLAB-D class name to scan
-        avgHouse (float): the average house load in kva
-        rgn (int): the region number, 1..5
-    """
-    print ('Average ERCOT House', avgHouse, rgn)
-    total_houses = {'A': 0, 'B': 0, 'C': 0}
-    total_small =  {'A': 0, 'B': 0, 'C': 0}
-    total_small_kva =  {'A': 0, 'B': 0, 'C': 0}
-    total_sf = 0
-    total_apt = 0
-    total_mh = 0
-    if t in model:
-        for o in model[t]:
-            name = o
-            node = o
-            parent = model[t][o]['parent']
-            for phs in ['A', 'B', 'C']:
-                tok = 'constant_power_' + phs
-                key = node + '_' + phs
-                if tok in model[t][o]:
-                    kva = parse_kva (model[t][o][tok])
-                    nh = 0
-                    cls = 'U'
-                    # don't populate houses onto A, C, I or U load_class nodes
-                    if 'load_class' in model[t][o]:
-                        cls = model[t][o]['load_class']
-                        if cls == 'R':
-                            if (kva > 1.0):
-                                nh = int ((kva / avgHouse) + 0.5)
-                                total_houses[phs] += nh
-                    if nh > 0:
-                        lg_v_sm = kva / avgHouse - nh # >0 if we rounded down the number of houses
-                        bldg, ti = selectResidentialBuilding (glm_modifier.defaults.rgnThermalPct[rgn-1], np.random.uniform (0, 1))
-                        if bldg == 0:
-                            total_sf += nh
-                        elif bldg == 1:
-                            total_apt += nh
-                        else:
-                            total_mh += nh
-                        glm_modifier.defaults.house_nodes[key] = [nh, rgn, lg_v_sm, phs, bldg, ti, parent] # parent is the primary node, only for ERCOT
-                    elif kva > 0.1:
-                        total_small[phs] += 1
-                        total_small_kva[phs] += kva
-                        glm_modifier.defaults.small_nodes[key] = [kva, phs, parent, cls] # parent is the primary node, only for ERCOT
-    for phs in ['A', 'B', 'C']:
-        print ('phase', phs, ':', total_houses[phs], 'Houses and', total_small[phs],
-               'Small Loads totaling', '{:.2f}'.format (total_small_kva[phs]), 'kva')
-    print (len(glm_modifier.defaults.house_nodes), 'primary house nodes, [SF,APT,MH]=', total_sf, total_apt, total_mh)
-    for i in range(6):
-<<<<<<< HEAD
-        glm_modifier.defaults.heating_bins[0][i] = round(
-            total_sf * glm_modifier.defaults.bldgHeatingSetpoints[0][i][0] + 0.5)
-        glm_modifier.defaults.heating_bins[1][i] = round(
-            total_apt * glm_modifier.defaults.bldgHeatingSetpoints[1][i][0] + 0.5)
-        glm_modifier.defaults.heating_bins[2][i] = round(
-            total_mh * glm_modifier.defaults.bldgHeatingSetpoints[2][i][0] + 0.5)
-        glm_modifier.defaults.cooling_bins[0][i] = round(
-            total_sf * glm_modifier.defaults.bldgCoolingSetpoints[0][i][0] + 0.5)
-        glm_modifier.defaults.cooling_bins[1][i] = round(
-            total_apt * glm_modifier.defaults.bldgCoolingSetpoints[1][i][0] + 0.5)
-        glm_modifier.defaults.cooling_bins[2][i] = round(
-            total_mh * glm_modifier.defaults.bldgCoolingSetpoints[2][i][0] + 0.5)
-    print('cooling bins target', glm_modifier.defaults.cooling_bins)
-    print('heating bins target', glm_modifier.defaults.heating_bins)
-
-
-# ***************************************************************************************************
-# ***************************************************************************************************
-
-def replace_commercial_loads(glm_modifier, model, h, t, avgBuilding):
-    """For the full-order feeders, scan each load with load_class==C to determine 
-    the number of zones it should have
-
-    Args:
-        model (dict): the parsed GridLAB-D model
-        h (dict): the object ID hash
-        t (str): the GridLAB-D class name to scan
-        avgBuilding (float): the average building in kva
-    """
-    print('Average Commercial Building', avgBuilding)
-    total_commercial = 0
-    total_comm_kva = 0
-    total_comm_zones = 0
-    total_zipload = 0
-    total_office = 0
-    total_bigbox = 0
-    total_stripmall = 0
-    if t in model:
-        for o in list(model[t].keys()):
-            if 'load_class' in model[t][o]:
-                if model[t][o]['load_class'] == 'C':
-                    kva = accumulate_load_kva(model[t][o])
-                    total_commercial += 1
-                    total_comm_kva += kva
-                    vln = float(model[t][o]['nominal_voltage'])
-                    nphs = 0
-                    phases = model[t][o]['phases']
-                    if 'A' in phases:
-                        nphs += 1
-                    if 'B' in phases:
-                        nphs += 1
-                    if 'C' in phases:
-                        nphs += 1
-                    nzones = int((kva / avgBuilding) + 0.5)
-                    total_comm_zones += nzones
-                    if nzones > 14 and nphs == 3:
-                        comm_type = 'OFFICE'
-                        total_office += 1
-                    elif nzones > 5 and nphs > 1:
-                        comm_type = 'BIGBOX'
-                        total_bigbox += 1
-                    elif nzones > 0:
-                        comm_type = 'STRIPMALL'
-                        total_stripmall += 1
-                    else:
-                        comm_type = 'ZIPLOAD'
-                        total_zipload += 1
-                    mtr = model[t][o]['parent']
-                    if glm_modifier.defaults.forERCOT == "True":
-                        # the parent node is actually a meter, but we have to add 
-                        # the tariff and metrics_collector unless only ZIPLOAD
-                        mtr = model[t][o]['parent']  # + '_mtr'
-                        if comm_type != 'ZIPLOAD':
-                            extra_billing_meters.add(mtr)
-                    else:
-                        extra_billing_meters.add(mtr)
-                    glm_modifier.defaults.comm_loads[o] = [mtr, comm_type, nzones, kva, nphs, phases, vln,
-                                                           total_commercial]
-                    model[t][o]['groupid'] = comm_type + '_' + str(nzones)
-                    del model[t][o]
-    print('found', total_commercial, 'commercial loads totaling ', '{:.2f}'.format(total_comm_kva), 'KVA')
-    print(total_office, 'offices,', total_bigbox, 'bigbox retail,', total_stripmall, 'strip malls,',
-          total_zipload, 'ZIP loads')
-    print(total_comm_zones, 'total commercial HVAC zones')
-
-
-# ***************************************************************************************************
-# ***************************************************************************************************
-
-def identify_xfmr_houses(glm_modifier, model, h, t, seg_loads, avgHouse, rgn):
-    """For the full-order feeders, scan each service transformer to determine 
-    the number of houses it should have
-=======
-        glm_modifier.defaults.heating_bins[0][i] = round (total_sf * glm_modifier.defaults.bldgHeatingSetpoints[0][i][0] + 0.5)
-        glm_modifier.defaults.heating_bins[1][i] = round (total_apt * glm_modifier.defaults.bldgHeatingSetpoints[1][i][0] + 0.5)
-        glm_modifier.defaults.heating_bins[2][i] = round (total_mh * glm_modifier.defaults.bldgHeatingSetpoints[2][i][0] + 0.5)
-        glm_modifier.defaults.cooling_bins[0][i] = round (total_sf * glm_modifier.defaults.bldgCoolingSetpoints[0][i][0] + 0.5)
-        glm_modifier.defaults.cooling_bins[1][i] = round (total_apt * glm_modifier.defaults.bldgCoolingSetpoints[1][i][0] + 0.5)
-        glm_modifier.defaults.cooling_bins[2][i] = round (total_mh * glm_modifier.defaults.bldgCoolingSetpoints[2][i][0] + 0.5)
-    print ('cooling bins target', glm_modifier.defaults.cooling_bins)
-    print ('heating bins target', glm_modifier.defaults.heating_bins)
-
-#***************************************************************************************************
-#***************************************************************************************************
-
-def replace_commercial_loads (glm_modifier,model, h, t, avgBuilding):
-  """For the full-order feeders, scan each load with load_class==C to determine the number of zones it should have
-
-  Args:
-      model (dict): the parsed GridLAB-D model
-      h (dict): the object ID hash
-      t (str): the GridLAB-D class name to scan
-      avgBuilding (float): the average building in kva
-  """
-  print ('Average Commercial Building', avgBuilding)
-  total_commercial = 0
-  total_comm_kva = 0
-  total_comm_zones = 0
-  total_zipload = 0
-  total_office = 0
-  total_bigbox = 0
-  total_stripmall = 0
-  if t in model:
-    for o in list(model[t].keys()):
-      if 'load_class' in model[t][o]:
-        if model[t][o]['load_class'] == 'C':
-          kva = accumulate_load_kva (model[t][o])
-          total_commercial += 1
-          total_comm_kva += kva
-          vln = float(model[t][o]['nominal_voltage'])
-          nphs = 0
-          phases = model[t][o]['phases']
-          if 'A' in phases:
-            nphs += 1
-          if 'B' in phases:
-            nphs += 1
-          if 'C' in phases:
-            nphs += 1
-          nzones = int ((kva / avgBuilding) + 0.5)
-          total_comm_zones += nzones
-          if nzones > 14 and nphs == 3:
-            comm_type = 'OFFICE'
-            total_office += 1
-          elif nzones > 5 and nphs > 1:
-            comm_type = 'BIGBOX'
-            total_bigbox += 1
-          elif nzones > 0:
-            comm_type = 'STRIPMALL'
-            total_stripmall += 1
-          else:
-            comm_type = 'ZIPLOAD'
-            total_zipload += 1
-          mtr = model[t][o]['parent']
-          if glm_modifier.defaults.forERCOT == "True":
-          # the parent node is actually a meter, but we have to add the tariff and metrics_collector unless only ZIPLOAD
-            mtr = model[t][o]['parent'] # + '_mtr'
-            if comm_type != 'ZIPLOAD':
-              extra_billing_meters.add(mtr)
-          else:
-            extra_billing_meters.add(mtr)
-          glm_modifier.defaults.comm_loads[o] = [mtr, comm_type, nzones, kva, nphs, phases, vln, total_commercial]
-          model[t][o]['groupid'] = comm_type + '_' + str(nzones)
-          del model[t][o]
-  print ('found', total_commercial, 'commercial loads totaling ', '{:.2f}'.format(total_comm_kva), 'KVA')
-  print (total_office, 'offices,', total_bigbox, 'bigbox retail,', total_stripmall, 'strip malls,',
-         total_zipload, 'ZIP loads')
-  print (total_comm_zones, 'total commercial HVAC zones')
-
-#***************************************************************************************************
-#***************************************************************************************************
-
-def identify_xfmr_houses (glm_modifier,model, h, t, seg_loads, avgHouse, rgn):
-    """For the full-order feeders, scan each service transformer to determine the number of houses it should have
->>>>>>> 797b350f
-
-    Args:
-        model (dict): the parsed GridLAB-D model
-        h (dict): the object ID hash
-        t (str): the GridLAB-D class name to scan
-        seg_loads (dict): dictionary of downstream load (kva) served by each 
-            GridLAB-D link
-        avgHouse (float): the average house load in kva
-        rgn (int): the region number, 1..5
-    """
-    print ('Average House', avgHouse)
-    total_houses = 0
-    total_sf = 0
-    total_apt = 0
-    total_mh = 0
-    total_small = 0
-    total_small_kva = 0
-    if t in model:
-        for o in model[t]:
-            if o in seg_loads:
-                tkva = seg_loads[o][0]
-                phs = seg_loads[o][1]
-                if 'S' in phs:
-                    nhouse = int ((tkva / avgHouse) + 0.5) # round to nearest int
-                    name = o
-                    node = model[t][o]['to']
-                    if nhouse <= 0:
-                        total_small += 1
-                        total_small_kva += tkva
-                        glm_modifier.defaults.small_nodes[node] = [tkva,phs]
-                    else:
-                        total_houses += nhouse
-                        lg_v_sm = tkva / avgHouse - nhouse # >0 if we rounded down the number of houses
-                        bldg, ti = selectResidentialBuilding (glm_modifier.defaults.rgnThermalPct[rgn-1], np.random.uniform (0, 1))
-                        if bldg == 0:
-                            total_sf += nhouse
-                        elif bldg == 1:
-                            total_apt += nhouse
-                        else:
-                            total_mh += nhouse
-                        glm_modifier.defaults.house_nodes[node] = [nhouse, rgn, lg_v_sm, phs, bldg, ti]
-    print (total_small, 'small loads totaling', '{:.2f}'.format (total_small_kva), 'kva')
-    print (total_houses, 'houses on', len(glm_modifier.defaults.house_nodes), 'transformers, [SF,APT,MH]=', total_sf, total_apt, total_mh)
-    for i in range(6):
-        glm_modifier.defaults.heating_bins[0][i] = round (total_sf * glm_modifier.defaults.bldgHeatingSetpoints[0][i][0] + 0.5)
-        glm_modifier.defaults.heating_bins[1][i] = round (total_apt * glm_modifier.defaults.bldgHeatingSetpoints[1][i][0] + 0.5)
-        glm_modifier.defaults.heating_bins[2][i] = round (total_mh * glm_modifier.defaults.bldgHeatingSetpoints[2][i][0] + 0.5)
-        glm_modifier.defaults.cooling_bins[0][i] = round (total_sf * glm_modifier.defaults.bldgCoolingSetpoints[0][i][0] + 0.5)
-        glm_modifier.defaults.cooling_bins[1][i] = round (total_apt * glm_modifier.defaults.bldgCoolingSetpoints[1][i][0] + 0.5)
-        glm_modifier.defaults.cooling_bins[2][i] = round (total_mh * glm_modifier.defaults.bldgCoolingSetpoints[2][i][0] + 0.5)
-    print ('cooling bins target', glm_modifier.defaults.cooling_bins)
-    print ('heating bins target', glm_modifier.defaults.heating_bins)
-
-#***************************************************************************************************
-#***************************************************************************************************
-
-def add_small_loads(glm_modifier,basenode, vnom):
-  """Write loads that are too small for a house, onto a node
-
-  Args:
-    basenode (str): GridLAB-D node name
-    op (file): open file to write to
-    vnom (float): nominal line-to-neutral voltage at basenode
-  """
-  kva = float(glm_modifier.defaults.small_nodes[basenode][0])
-  phs = glm_modifier.defaults.small_nodes[basenode][1]
-
-  if 'A' in phs:
-      vstart = str(vnom) + '+0.0j'
-  elif 'B' in phs:
-      vstart = format(-0.5*vnom,'.2f') + format(-0.866025*vnom,'.2f') + 'j'
-  else:
-      vstart = format(-0.5*vnom,'.2f') + '+' + format(0.866025*vnom,'.2f') + 'j'
-
-  tpxname = basenode + '_tpx_1'
-  mtrname = basenode + '_mtr_1'
-  loadname = basenode + '_load_1'
-  params = dict()
-  name = basenode
-  params["phases"] = phs
-  params["nominal_voltage"] = str(vnom)
-  params["voltage_1"] = vstart
-  params["voltage_2"] = vstart
-  glm_modifier.add_object("triplex_node", name, params)
-  params2 = dict()
-  name = tpxname
-  params2["from"] = basenode
-  params2["to"] = mtrname
-  params2["phases"] = phs
-  params2["length"] = "30"
-  params2["configuration"] = glm_modifier.defaults.triplex_configurations[0][0]
-  glm_modifier.add_object("triplex_line", name, params2)
-  params3 = dict()
-  name = mtrname
-  params3["phases"] = phs
-  params3["meter_power_consumption"] = "1+7j"
-  add_tariff (glm_modifier)
-  params3["nominal_voltage"] = str(vnom)
-  params3["voltage_1"] = vstart
-  params3["voltage_2"] = vstart
-  glm_modifier.add_object("triplex_meter", name, params3)
-  if ConfigDict['metrics_interval']['value'] > 0:
-    params4 = dict()
-    params4["parent"] = name
-    params4["interval"] = str(glm_modifier.defaults.metrics_interval)
-    glm_modifier.add_object("metrics_collector", name, params4)
-  params5 = dict()
-  name = loadname
-  params5["parent"] = mtrname
-  params5["phases"] = phs
-  params5["nominal_voltage"] = str(vnom)
-  params5["voltage_1"] = vstart
-  params5["voltage_2"] = vstart
-
-  #waiting for the add comment method to be added to the modifier class
-  #print ('  //', '{:.3f}'.format(kva), 'kva is less than 1/2 avg_house', file=op)
-
-  params5["power_12_real"] = "10.0"
-  params5["power_12_reac"] = "8.0"
-  glm_modifier.add_object("triplex_load", name, params5)
-#***************************************************************************************************
-#***************************************************************************************************
-def add_one_commercial_zone(glm_modifier, bldg):
-  """Write one pre-configured commercial zone as a house
-
-  Args:
-      bldg: dictionary of GridLAB-D house and zipload attributes
-      op (file): open file to write to
-  """
-  params = dict()
-  name = bldg['zonename']
-  params["parent"] = bldg['parent']
-  params["groupid"] = bldg['groupid']
-  params["motor_model"] = "BASIC"
-  params["schedule_skew"] = '{:.0f}'.format(bldg['skew_value'])
-  params["floor_area"] = '{:.0f}'.format(bldg['floor_area'])
-  params["design_internal_gains"] = '{:.0f}'.format(bldg['int_gains'] * bldg['floor_area'] * 3.413)
-  params["number_of_doors"] = '{:.0f}'.format(bldg['no_of_doors'])
-  params["aspect_ratio"] = '{:.2f}'.format(bldg['aspect_ratio'])
-  params["total_thermal_mass_per_floor_area"] = '{:1.2f}'.format(bldg['thermal_mass_per_floor_area'])
-  params["interior_surface_heat_transfer_coeff"] = '{:1.2f}'.format(bldg['surface_heat_trans_coeff'])
-  params["interior_exterior_wall_ratio"] = '{:.2f}'.format(bldg['interior_exterior_wall_ratio'])
-  params["exterior_floor_fraction"] = '{:.3f}'.format(bldg['exterior_floor_fraction'])
-  params["exterior_ceiling_fraction"] = '{:.3f}'.format(bldg['exterior_ceiling_fraction'])
-  params["Rwall"] = str(bldg['Rwall'])
-  params["Rroof"] = str(bldg['Rroof'])
-  params["Rfloor"] = str(bldg['Rfloor'])
-  params["Rdoors"] = str(bldg['Rdoors'])
-  params["exterior_wall_fraction"] = '{:.2f}'.format(bldg['exterior_wall_fraction'])
-  params["glazing_layers"] = '{:s}'.format(bldg['glazing_layers'])
-  params["glass_type"] = '{:s}'.format(bldg['glass_type'])
-  params["glazing_treatment"] = '{:s}'.format(bldg['glazing_treatment'])
-  params["window_frame"] = '{:s}'.format(bldg['window_frame'])
-  params["airchange_per_hour"] = '{:.2f}'.format(bldg['airchange_per_hour'])
-  params["window_wall_ratio"] = '{:0.3f}'.format(bldg['window_wall_ratio'])
-  params["heating_system_type"] = '{:s}'.format(bldg['heat_type'])
-  params["auxiliary_system_type"] = '{:s}'.format(bldg['aux_type'])
-  params["fan_type"] = '{:s}'.format(bldg['fan_type'])
-  params["cooling_system_type"] = '{:s}'.format(bldg['cool_type'])
-  params["air_temperature"] = '{:.2f}'.format(bldg['init_temp'])
-  params["mass_temperature"] = '{:.2f}'.format(bldg['init_temp'])
-  params["over_sizing_factor"] = '{:.1f}'.format(bldg['os_rand'])
-  params["cooling_COP"] = '{:2.2f}'.format(bldg['COP_A'])
-  params["cooling_setpoint"] = "80.0"
-  params["heating_setpoint"] = "60.0"
-  glm_modifier.add_object("house", name, params)
-
-  params2 = dict()
-  params2["schedule_skew"] = '{:.0f}'.format(bldg['skew_value'])
-  params2["heatgain_fraction"] = "1.0"
-  params2["power_fraction"] = '{:.2f}'.format(bldg['c_p_frac'])
-  params2["impedance_fraction"] = 'impedance_fraction {:.2f}'.format(bldg['c_z_frac'])
-  params2["current_fraction"] = '{:.2f}'.format(bldg['c_i_frac'])
-  params2["power_pf"] = '{:.2f}'.format(bldg['c_p_pf'])
-  params2["current_pf"] = '{:.2f}'.format(bldg['c_i_pf'])
-  params2["impedance_pf"] = '{:.2f}'.format(bldg['c_z_pf'])
-  #params2["base_power"] = '{:.2f}'.format(bldg['base_schedule'], bldg['adj_lights'])
-  glm_modifier.add_object("ZIPload", "lights", params2)
-
-
-
-  params3 = dict()
-  params3["schedule_skew"] = '{:.0f}'.format(bldg['skew_value'])
-  params3["heatgain_fraction"] = "1.0"
-  params3["power_fraction"] = '{:.2f}'.format(bldg['c_p_frac'])
-  params3["impedance_fraction"] = '{:.2f}'.format(bldg['c_z_frac'])
-  params3["current_fraction"] = '{:.2f}'.format(bldg['c_i_frac'])
-  params3["power_pf"] = '{:.2f}'.format(bldg['c_p_pf'])
-  params3["current_pf"] = '{:.2f}'.format(bldg['c_i_pf'])
-  params3["impedance_pf"] = '{:.2f}'.format(bldg['c_z_pf'])
-  #params3["base_power"] = '{:.2f}'.format(bldg['base_schedule'], bldg['adj_plugs'])
-  glm_modifier.add_object("ZIPload", "plug loads", params3)
-
-  params4 = dict()
-  params4["schedule_skew"] = '{:.0f}'.format(bldg['skew_value'])
-  params4["heatgain_fraction"] = "1.0"
-  params4["power_fraction"] = "0"
-  params4["impedance_fraction"] = "0"
-  params4["current_fraction"] = "0"
-  params4["power_pf"] = "1"
-  #params4["base_power"] = '{:.2f}'.format(bldg['base_schedule'], bldg['adj_gas'])
-  glm_modifier.add_object("ZIPload", "gas waterheater", params4)
-
-
-
-  params5 = dict()
-  params5["schedule_skew"] = '{:.0f}'.format(bldg['skew_value'])
-  params5["heatgain_fraction"] = "0.0"
-  params5["power_fraction"] = '{:.2f}'.format(bldg['c_p_frac'])
-  params5["impedance_fraction"] = '{:.2f}'.format(bldg['c_z_frac'])
-  params5["current_fraction"] = '{:.2f}'.format(bldg['c_i_frac'])
-  params5["power_pf"] = '{:.2f}'.format(bldg['c_p_pf'])
-  params5["current_pf"] = '{:.2f}'.format(bldg['c_i_pf'])
-  params5["impedance_pf"] = '{:.2f}'.format(bldg['c_z_pf'])
-  #params5["base_power"] = '{:s}_exterior*{:.2f};'.format(bldg['base_schedule'], bldg['adj_ext'])
-  glm_modifier.add_object("ZIPload", "exterior lights", params5)
-
-
-  params6 = dict()
-  params6["schedule_skew"] = '{:.0f}'.format(bldg['skew_value'])
-  params6["heatgain_fraction"] = "1.0"
-  params6["power_fraction"] = "0"
-  params6["impedance_fraction"] = "0"
-  params6["current_fraction"] = "0"
-  params6["power_pf"] = "1"
-  #params6["base_power"] = '{:s}_occupancy*{:.2f}'.format(bldg['base_schedule'], bldg['adj_occ'])
-  glm_modifier.add_object("ZIPload", "occupancy", params6)
-
-  if glm_modifier.defaults.metrics_interval > 0:
-    params7 = dict()
-    params7["interval"] = str(glm_modifier.defaults.metrics_interval)
-    glm_modifier.add_object("ZIPload", "occupancy", params7)
-
-
-
-
-#***************************************************************************************************
-#***************************************************************************************************
-def add_commercial_loads(glm_modifier,rgn, key):
-  """Put commercial building zones and ZIP loads into the model
-
-  Args:
-      rgn (int): region 1..5 where the building is located
-      key (str): GridLAB-D load name that is being replaced
-      op (file): open file to write to
-  """
-  mtr = glm_modifier.defaults.comm_loads[key][0]
-  comm_type = glm_modifier.defaults.comm_loads[key][1]
-  nz = int(glm_modifier.defaults.comm_loads[key][2])
-  kva = float(glm_modifier.defaults.comm_loads[key][3])
-  nphs = int(glm_modifier.defaults.comm_loads[key][4])
-  phases = glm_modifier.defaults.comm_loads[key][5]
-  vln = float(glm_modifier.defaults.comm_loads[key][6])
-  loadnum = int(glm_modifier.defaults.comm_loads[key][7])
-
-  bldg = {}
-  bldg['parent'] = key
-  bldg['mtr'] = mtr
-  bldg['groupid'] = comm_type + '_' + str(loadnum)
-# waiting for the add comment method to be added to the model_GLM class
-#  print ('// load', key, 'mtr', bldg['mtr'], 'type', comm_type, 'nz', nz, 'kva', '{:.3f}'.format(kva),
-#         'nphs', nphs, 'phases', phases, 'vln', '{:.3f}'.format(vln), file=op)
-
-  bldg['fan_type'] = 'ONE_SPEED'
-  bldg['heat_type'] = 'GAS'
-  bldg['cool_type'] = 'ELECTRIC'
-  bldg['aux_type'] = 'NONE'
-  bldg['no_of_stories'] = 1
-  bldg['surface_heat_trans_coeff'] = 0.59
-  bldg['oversize'] = glm_modifier.defaults.over_sizing_factor[rgn-1]
-  bldg['glazing_layers'] = 'TWO'
-  bldg['glass_type'] = 'GLASS'
-  bldg['glazing_treatment'] = 'LOW_S'
-  bldg['window_frame'] = 'NONE'
-  bldg['c_z_frac'] = glm_modifier.defaults.c_z_frac
-  bldg['c_i_frac'] = glm_modifier.defaults.c_i_frac
-  bldg['c_p_frac'] = 1.0 - glm_modifier.defaults.c_z_frac - glm_modifier.defaults.c_i_frac
-
-  bldg['c_z_pf'] = glm_modifier.defaults.c_z_pf
-  bldg['c_i_pf'] = glm_modifier.defaults.c_i_pf
-  bldg['c_p_pf'] = glm_modifier.defaults.c_p_pf
-
-  if comm_type == 'OFFICE':
-    bldg['ceiling_height'] = 13.
-    bldg['airchange_per_hour'] = 0.69
-    bldg['Rroof'] = 19.
-    bldg['Rwall'] = 18.3
-    bldg['Rfloor'] = 46.
-    bldg['Rdoors'] = 3.
-    bldg['int_gains'] = 3.24  # W/sf
-    bldg['thermal_mass_per_floor_area'] = 1 # TODO
-    bldg['exterior_ceiling_fraction'] = 1 # TODO
-    bldg['base_schedule'] = 'office'
-    num_offices = int(round(nz/15))  # each with 3 floors of 5 zones
-    for jjj in range(num_offices):
-      floor_area_choose = 40000. * (0.5 * np.random.random() + 0.5)
-      for floor in range(1, 4):
-        bldg['skew_value'] = randomize_commercial_skew()
-        total_depth = math.sqrt(floor_area_choose / (3. * 1.5))
-        total_width = 1.5 * total_depth
-        if floor == 3:
-          bldg['exterior_ceiling_fraction'] = 1
-        else:
-          bldg['exterior_ceiling_fraction'] = 0
-        for zone in range(1, 6):
-          if zone == 5:
-            bldg['window_wall_ratio'] = 0  # this was not in the CCSI version
-            bldg['exterior_wall_fraction'] = 0
-            w = total_depth - 30.
-            d = total_width - 30.
-          else:
-            bldg['window_wall_ratio'] = 0.33
-            d = 15.
-            if zone == 1 or zone == 3:
-              w = total_width - 15.
-            else:
-              w = total_depth - 15.
-            bldg['exterior_wall_fraction'] = w / (2. * (w + d))
-
-          floor_area = w * d
-          bldg['floor_area'] = floor_area
-          bldg['aspect_ratio'] = w / d
-
-          if floor > 1:
-            bldg['exterior_floor_fraction'] = 0
-          else:
-            bldg['exterior_floor_fraction'] = w / (2. * (w + d)) / (floor_area / (floor_area_choose / 3.))
-
-          bldg['thermal_mass_per_floor_area'] = 3.9 * (0.5 + 1. * np.random.random())
-          bldg['interior_exterior_wall_ratio'] = floor_area / (bldg['ceiling_height'] * 2. * (w + d)) - 1. \
-            + bldg['window_wall_ratio'] * bldg['exterior_wall_fraction']
-          bldg['no_of_doors'] = 0.1  # will round to zero, presumably the exterior doors are treated like windows
-
-          bldg['init_temp'] = 68. + 4. * np.random.random()
-          bldg['os_rand'] = bldg['oversize'] * (0.8 + 0.4 * np.random.random())
-          bldg['COP_A'] = glm_modifier.defaults.cooling_COP * (0.8 + 0.4 * np.random.random())
-
-          bldg['adj_lights'] = (0.9 + 0.1 * np.random.random()) * floor_area / 1000.  # randomize 10# then convert W/sf -> kW
-          bldg['adj_plugs'] = (0.9 + 0.2 * np.random.random()) * floor_area / 1000.
-          bldg['adj_gas'] = (0.9 + 0.2 * np.random.random()) * floor_area / 1000.
-          bldg['adj_ext'] = (0.9 + 0.1 * np.random.random()) * floor_area / 1000.
-          bldg['adj_occ'] = (0.9 + 0.1 * np.random.random()) * floor_area / 1000.
-
-          bldg['zonename'] = helper.gld_strict_name (key + '_bldg_' + str(jjj+1) + '_floor_' + str(floor) + '_zone_' + str(zone))
-          add_one_commercial_zone (glm_modifier, bldg)
-
-  elif comm_type == 'BIGBOX':
-    bldg['ceiling_height'] = 14.
-    bldg['airchange_per_hour'] = 1.5
-    bldg['Rroof'] = 19.
-    bldg['Rwall'] = 18.3
-    bldg['Rfloor'] = 46.
-    bldg['Rdoors'] = 3.
-    bldg['int_gains'] = 3.6  # W/sf
-    bldg['thermal_mass_per_floor_area'] = 1 # TODO
-    bldg['exterior_ceiling_fraction'] = 1 # TODO
-    bldg['base_schedule'] = 'bigbox'
-
-    num_bigboxes = int(round(nz / 6.))
-    for jjj in range(num_bigboxes):
-      bldg['skew_value'] = randomize_commercial_skew()
-      floor_area_choose = 20000. * (0.5 + 1. * np.random.random())
-      floor_area = floor_area_choose / 6.
-      bldg['floor_area'] = floor_area
-      bldg['thermal_mass_per_floor_area'] = 3.9 * (0.8 + 0.4 * np.random.random())  # +/- 20#
-      bldg['exterior_ceiling_fraction'] = 1.
-      bldg['aspect_ratio'] = 1.28301275561855
-      total_depth = math.sqrt(floor_area_choose / bldg['aspect_ratio'])
-      total_width = bldg['aspect_ratio'] * total_depth
-      d = total_width / 3.
-      w = total_depth / 2.
-
-      for zone in range(1,7):
-        if zone == 2 or zone == 5:
-          bldg['exterior_wall_fraction'] = d / (2. * (d + w))
-          bldg['exterior_floor_fraction'] = (0. + d) / (2. * (total_width + total_depth)) / (floor_area / floor_area_choose)
-        else:
-          bldg['exterior_wall_fraction'] = 0.5
-          bldg['exterior_floor_fraction'] = (w + d) / (2. * (total_width + total_depth)) / (floor_area / floor_area_choose)
-        if zone == 2:
-          bldg['window_wall_ratio'] = 0.76
-        else:
-          bldg['window_wall_ratio'] = 0.
-
-        if zone < 4:
-          bldg['no_of_doors'] = 0.1  # this will round to 0
-        elif zone == 5:
-          bldg['no_of_doors'] = 24.
-        else:
-          bldg['no_of_doors'] = 1.
-
-        bldg['interior_exterior_wall_ratio'] = (floor_area + bldg['no_of_doors'] * 20.) \
-          / (bldg['ceiling_height'] * 2. * (w + d)) - 1. + bldg['window_wall_ratio'] * bldg['exterior_wall_fraction']
-        bldg['init_temp'] = 68. + 4. * np.random.random()
-        bldg['os_rand'] = bldg['oversize'] * (0.8 + 0.4 * np.random.random())
-        bldg['COP_A'] = glm_modifier.defaults.cooling_COP * (0.8 + 0.4 * np.random.random())
-
-        bldg['adj_lights'] = 1.2 * (0.9 + 0.1 * np.random.random()) * floor_area / 1000.  # randomize 10# then convert W/sf -> kW
-        bldg['adj_plugs'] = (0.9 + 0.2 * np.random.random()) * floor_area / 1000.
-        bldg['adj_gas'] = (0.9 + 0.2 * np.random.random()) * floor_area / 1000.
-        bldg['adj_ext'] = (0.9 + 0.1 * np.random.random()) * floor_area / 1000.
-        bldg['adj_occ'] = (0.9 + 0.1 * np.random.random()) * floor_area / 1000.
-
-        bldg['zonename'] = helper.gld_strict_name (key + '_bldg_' + str(jjj+1) + '_zone_' + str(zone))
-        add_one_commercial_zone (glm_modifier, bldg)
-
-  elif comm_type == 'STRIPMALL':
-    bldg['ceiling_height'] = 12 # T)D)
-    bldg['airchange_per_hour'] = 1.76
-    bldg['Rroof'] = 19.
-    bldg['Rwall'] = 18.3
-    bldg['Rfloor'] = 40.
-    bldg['Rdoors'] = 3.
-    bldg['int_gains'] = 3.6  # W/sf
-    bldg['exterior_ceiling_fraction'] = 1.
-    bldg['base_schedule'] = 'stripmall'
-    midzone = int (math.floor(nz / 2.) + 1.)
-    for zone in range (1, nz+1):
-      bldg['skew_value'] = randomize_commercial_skew(glm_modifier)
-      floor_area_choose = 2400. * (0.7 + 0.6 * np.random.random())
-      bldg['thermal_mass_per_floor_area'] = 3.9 * (0.5 + 1. * np.random.random())
-      bldg['no_of_doors'] = 1
-      if zone == 1 or zone == midzone:
-        floor_area = floor_area_choose
-        bldg['aspect_ratio'] = 1.5
-        bldg['window_wall_ratio'] = 0.05
-        bldg['exterior_wall_fraction'] = 0.4
-        bldg['exterior_floor_fraction'] = 0.8
-        bldg['interior_exterior_wall_ratio'] = -0.05
-      else:
-        floor_area = floor_area_choose / 2.
-        bldg['aspect_ratio'] = 3.0
-        bldg['window_wall_ratio'] = 0.03
-        if zone == nz:
-          bldg['exterior_wall_fraction'] = 0.63
-          bldg['exterior_floor_fraction'] = 2.
-        else:
-          bldg['exterior_wall_fraction'] = 0.25
-          bldg['exterior_floor_fraction'] = 0.8
-        bldg['interior_exterior_wall_ratio'] = -0.40
-
-      bldg['floor_area'] = floor_area
-
-      bldg['init_temp'] = 68. + 4. * np.random.random()
-      bldg['os_rand'] = bldg['oversize'] * (0.8 + 0.4 * np.random.random())
-      bldg['COP_A'] = glm_modifier.defaults.cooling_COP * (0.8 + 0.4 * np.random.random())
-
-      bldg['adj_lights'] = (0.8 + 0.4 * np.random.random()) * floor_area / 1000.
-      bldg['adj_plugs'] = (0.8 + 0.4 * np.random.random()) * floor_area / 1000.
-      bldg['adj_gas'] = (0.8 + 0.4 * np.random.random()) * floor_area / 1000.
-      bldg['adj_ext'] = (0.8 + 0.4 * np.random.random()) * floor_area / 1000.
-      bldg['adj_occ'] = (0.8 + 0.4 * np.random.random()) * floor_area / 1000.
-
-      bldg['zonename'] = helper.gld_strict_name (key + '_zone_' + str(zone))
-      add_one_commercial_zone (glm_modifier, bldg)
-
-  params = dict()
-  if comm_type == 'ZIPLOAD':
-    phsva = 1000.0 * kva / nphs
-    name = '{:s}'.format (key + '_streetlights')
-    params["parent"] = '{:s};'.format (mtr)
-    params["groupid"] = "STREETLIGHTS"
-    params["nominal_voltage"] = '{:2f}'.format(vln)
-    params["phases"] = '{:s}'.format (phases)
-    for phs in ['A', 'B', 'C']:
-      if phs in phases:
-          params["impedance_fraction_" + phs] = '{:f};'.format (glm_modifier.defaults.c_z_frac)
-          params["current_fraction_" + phs] = '{:f}'.format (glm_modifier.defaults.c_i_frac)
-          params["power_fraction_" + phs] = '{:f}'.format (bldg['c_p_frac'])
-          params["impedance_pf_" + phs] = '{:f}'.format (glm_modifier.defaults.c_z_pf)
-          params["current_pf_" + phs] = '{:f}'.format (glm_modifier.defaults.c_i_pf)
-          params["power_pf_" + phs] = '{:f}'.format (glm_modifier.defaults.c_p_pf)
-          params["base_power_" + phs] = '{:.2f}'.format (glm_modifier.defaults.light_scalar_comm * phsva)
-    glm_modifier.add_object("load", "street lights", params)
-  else:
-    name = '{:s}'.format (key)
-    params["parent"] = '{:s};'.format (mtr)
-    params["groupid"] = '{:s}'.format (comm_type)
-    params["nominal_voltage"] = '{:2f}'.format(vln)
-    params["phases"] = '{:s}'.format (phases)
-    glm_modifier.add_object("load", "accumulate zone", params)
-
-
-
-#***************************************************************************************************
-#***************************************************************************************************
-def add_houses(glm_modifier,basenode, vnom, bIgnoreThermostatSchedule=True, bWriteService=True, bTriplex=True, setpoint_offset=1.0):
-    """Put houses, along with solar panels and batteries, onto a node
-
-    Args:
-        basenode (str): GridLAB-D node name
-        op (file): open file to write to
-        vnom (float): nominal line-to-neutral voltage at basenode
-    """
-
-    meter_class = 'triplex_meter'
-    node_class = 'triplex_node'
-    if bTriplex == False:
-        meter_class = 'meter'
-        node_class = 'node'
-
-    nhouse = int(glm_modifier.defaults.house_nodes[basenode][0])
-    rgn = int(glm_modifier.defaults.house_nodes[basenode][1])
-    lg_v_sm = float(glm_modifier.defaults.house_nodes[basenode][2])
-    phs = glm_modifier.defaults.house_nodes[basenode][3]
-    bldg = glm_modifier.defaults.house_nodes[basenode][4]
-    ti = glm_modifier.defaults.house_nodes[basenode][5]
-    rgnTable = glm_modifier.defaults.rgnThermalPct[rgn-1]
-
-    if 'A' in phs:
-        vstart = str(vnom) + '+0.0j'
-    elif 'B' in phs:
-        vstart = format(-0.5*vnom,'.2f') + format(-0.866025*vnom,'.2f') + 'j'
-    else:
-        vstart = format(-0.5*vnom,'.2f') + '+' + format(0.866025*vnom,'.2f') + 'j'
-
-    if glm_modifier.defaults.forERCOT == "True":
-        phs = phs + 'S'
-        tpxname = helper.gld_strict_name (basenode + '_tpx')
-        mtrname = helper.gld_strict_name (basenode + '_mtr')
-    elif bWriteService == True:
-        params = dict()
-        name = basenode
-        params["phases"] = phs
-        params["nominal_voltage"] = str(vnom)
-        params["voltage_1"] = vstart
-        params["voltage_2"] = vstart
-        glm_modifier.add_object('{:s} {{'.format (node_class), name, params)
-    else:
-        mtrname = helper.gld_strict_name (basenode + '_mtr')
-    for i in range(nhouse):
-        if (glm_modifier.defaults.forERCOT == "False") and (bWriteService == True):
-
-            tpxname = helper.gld_strict_name (basenode + '_tpx_' + str(i+1))
-            mtrname = helper.gld_strict_name (basenode + '_mtr_' + str(i+1))
-            params2 = dict()
-            name = tpxname
-            params2["from"] = basenode
-            params2["to"] = mtrname
-            params2["phases"] = phs
-            params2["length"] = "30"
-            params2["configuration"] = glm_modifier.defaults.name_prefix + list(glm_modifier.defaults.triplex_configurations.keys())[0]
-            glm_modifier.add_object("triplex_line", name, params2)
-
-            params3 = dict()
-            params3[""] = str
-            name = mtrname
-            params3["phases"] = phs
-            params3["meter_power_consumption"] = "1+7j"
-            add_tariff (params3)
-            params3["nominal_voltage"] = str(vnom)
-            params3["voltage_1"] = vstart
-            params3["voltage_2"] = vstart
-            glm_modifier.add_object("triplex_meter", name, params3)
-
-
-            if glm_modifier.defaults.metrics_interval > 0:
-                params4 = dict()
-                params4["parent"] = name
-                params4["interval"] = str(glm_modifier.defaults.metrics_interval)
-                glm_modifier.add_object("metrics_collector", name, params4)
-        hsename = helper.gld_strict_name (basenode + '_hse_' + str(i+1))
-        whname = helper.gld_strict_name (basenode + '_wh_' + str(i+1))
-        solname = helper.gld_strict_name (basenode + '_sol_' + str(i+1))
-        batname = helper.gld_strict_name (basenode + '_bat_' + str(i+1))
-        sol_i_name = helper.gld_strict_name (basenode + '_isol_' + str(i+1))
-        bat_i_name = helper.gld_strict_name (basenode + '_ibat_' + str(i+1))
-        sol_m_name = helper.gld_strict_name (basenode + '_msol_' + str(i+1))
-        bat_m_name = helper.gld_strict_name (basenode + '_mbat_' + str(i+1))
-        if glm_modifier.defaults.forERCOT == "True":
-          hse_m_name = mtrname
-        else:
-          hse_m_name = helper.gld_strict_name (basenode + '_mhse_' + str(i+1))
-          params5 = dict()
-          name = hse_m_name
-          params5["parent"] = mtrname
-          params5["phases"] = phs
-          params5["nominal_voltage"] = str(vnom)
-          glm_modifier.add_object('{:s} {{'.format (meter_class), name, params5)
-
-        fa_base = glm_modifier.defaults.rgnFloorArea[rgn-1][bldg]
-        fa_rand = np.random.uniform (0, 1)
-        stories = 1
-        ceiling_height = 8
-        if bldg == 0: # SF homes
-            floor_area = fa_base + 0.5 * fa_base * fa_rand * (ti - 3) / 3;
-            if np.random.uniform (0, 1) > glm_modifier.defaults.rgnOneStory[rgn-1]:
-                stories = 2
-            ceiling_height += np.random.randint (0, 2)
-        else: # apartment or MH
-            floor_area = fa_base + 0.5 * fa_base * (0.5 - fa_rand) # +/- 50%
-        floor_area = (1 + lg_v_sm) * floor_area # adjustment depends on whether nhouses rounded up or down
-        if floor_area > 4000:
-            floor_area = 3800 + fa_rand*200;
-        elif floor_area < 300:
-            floor_area = 300 + fa_rand*100;
-
-        scalar1 = 324.9/8907 * floor_area**0.442
-        scalar2 = 0.8 + 0.4 * np.random.uniform(0,1)
-        scalar3 = 0.8 + 0.4 * np.random.uniform(0,1)
-        resp_scalar = scalar1 * scalar2
-        unresp_scalar = scalar1 * scalar3
-
-        skew_value = glm_modifier.defaults.residential_skew_std * np.random.randn ()
-        if skew_value < -glm_modifier.defaults.residential_skew_max:
-            skew_value = -glm_modifier.defaults.residential_skew_max
-        elif skew_value > glm_modifier.defaults.residential_skew_max:
-            skew_value = glm_modifier.defaults.residential_skew_max
-
-        oversize = glm_modifier.defaults.rgnOversizeFactor[rgn-1] * (0.8 + 0.4 * np.random.uniform(0,1))
-        tiProps = selectThermalProperties (bldg, ti)
-        # Rceiling(roof), Rwall, Rfloor, WindowLayers, WindowGlass,Glazing,WindowFrame,Rdoor,AirInfil,COPhi,COPlo
-        Rroof = tiProps[0] * (0.8 + 0.4 * np.random.uniform(0,1))
-        Rwall = tiProps[1] * (0.8 + 0.4 * np.random.uniform(0,1))
-        Rfloor = tiProps[2] * (0.8 + 0.4 * np.random.uniform(0,1))
-        glazing_layers = int(tiProps[3])
-        glass_type = int(tiProps[4])
-        glazing_treatment = int(tiProps[5])
-        window_frame = int(tiProps[6])
-        Rdoor = tiProps[7] * (0.8 + 0.4 * np.random.uniform(0,1))
-        airchange = tiProps[8] * (0.8 + 0.4 * np.random.uniform(0,1))
-        init_temp = 68 + 4 * np.random.uniform(0,1)
-        mass_floor = 2.5 + 1.5 * np.random.uniform(0,1)
-        h_COP = c_COP = tiProps[10] + np.random.uniform(0,1) * (tiProps[9] - tiProps[10])
-        params6 = dict()
-        name = hsename
-        params6["parent"] = hse_m_name
-        params6["groupid"] = glm_modifier.defaults.bldgTypeName[bldg]
-
-        #print ('  // thermal_integrity_level', ConfigDict['tiName']['value'][ti] + ';', file=op)
-        #params6["thermal_integrity_level"] = glm_modifier.defaults.thermal_integrity_level[ti]
-
-        params6["schedule_skew"] = '{:.0f}'.format(skew_value)
-        params6["floor_area"] = '{:.0f}'.format(floor_area)
-        params6["number_of_stories"] = str(stories)
-        params6["ceiling_height"] = str(ceiling_height)
-        params6["over_sizing_factor"] = '{:.1f}'.format(oversize)
-        params6["Rroof"] = '{:.2f}'.format(Rroof)
-        params6["Rwall"] = '{:.2f}'.format(Rwall)
-        params6["Rfloor"] = '{:.2f}'.format(Rfloor)
-        params6["glazing_layers"] = str (glazing_layers)
-        params6["glass_type"] = str (glass_type)
-        params6["glazing_treatment"] = str (glazing_treatment)
-        params6["window_frame"] = str (window_frame)
-        params6["Rdoors"] = '{:.2f}'.format(Rdoor)
-        params6["airchange_per_hour"] = '{:.2f}'.format(airchange)
-        params6["cooling_COP"] = '{:.1f}'.format(c_COP)
-        params6["air_temperature"] = '{:.2f}'.format(init_temp)
-        params6["mass_temperature"] = '{:.2f}'.format(init_temp)
-        params6["total_thermal_mass_per_floor_area"] = '{:.3f}'.format(mass_floor)
-        params6["breaker_amps"] = "1000"
-        params6["hvac_breaker_rating"] = "1000"
-        heat_rand = np.random.uniform(0,1)
-        cool_rand = np.random.uniform(0,1)
-        if heat_rand <= glm_modifier.defaults.rgnPenGasHeat[rgn-1]:
-            params6["heating_system_type"] = "GAS"
-            if cool_rand <= glm_modifier.defaults.electric_cooling_percentage:
-                params6["cooling_system_type"] = "ELECTRIC"
-            else:
-                params6["cooling_system_type"] = "NONE"
-        elif heat_rand <= glm_modifier.defaults.rgnPenGasHeat[rgn-1] + glm_modifier.defaults.rgnPenHeatPump[rgn-1]:
-            params6["heating_system_type"] = "HEAT_PUMP"
-            params6["heating_COP"] = '{:.1f}'.format(h_COP)
-            params6["cooling_system_type"] = "ELECTRIC"
-            params6["auxiliary_strategy"] = "DEADBAND"
-            params6["auxiliary_system_type"] = "ELECTRIC"
-            params6["motor_model"] = "BASIC"
-            params6["motor_efficiency"] = "AVERAGE"
-        elif floor_area * ceiling_height > 12000.0: # electric heat not allowed on large homes
-            params6["heating_system_type"] = "GAS"
-            if cool_rand <= glm_modifier.defaults.electric_cooling_percentage:
-                params6["cooling_system_type"] = "ELECTRIC"
-            else:
-                params6["cooling_system_type"] = "NONE"
-        else:
-            params6["heating_system_type"] = "RESISTANCE"
-            if cool_rand <= glm_modifier.defaults.electric_cooling_percentage:
-                params6["cooling_system_type"] = "ELECTRIC"
-                params6["motor_model"] = "BASIC"
-                params6["motor_efficiency"] = "GOOD"
-            else:
-                params6["cooling_system_type"] = "NONE"
-
-        cooling_sch = np.ceil(glm_modifier.defaults.coolingScheduleNumber * np.random.uniform (0, 1))
-        heating_sch = np.ceil(glm_modifier.defaults.heatingScheduleNumber * np.random.uniform (0, 1))
-        # [Bin Prob, NightTimeAvgDiff, HighBinSetting, LowBinSetting]
-        cooling_bin, heating_bin = selectSetpointBins (bldg, np.random.uniform (0,1))
-        # randomly choose setpoints within bins, and then widen the separation to account for deadband
-        cooling_set = cooling_bin[3] + np.random.uniform(0,1) * (cooling_bin[2] - cooling_bin[3]) + setpoint_offset
-        heating_set = heating_bin[3] + np.random.uniform(0,1) * (heating_bin[2] - heating_bin[3]) - setpoint_offset
-        cooling_diff = 2.0 * cooling_bin[1] * np.random.uniform(0,1)
-        heating_diff = 2.0 * heating_bin[1] * np.random.uniform(0,1)
-        cooling_scale = np.random.uniform(0.95, 1.05)
-        heating_scale = np.random.uniform(0.95, 1.05)
-        cooling_str = 'cooling{:.0f}*{:.4f}+{:.2f}'.format(cooling_sch, cooling_scale, cooling_diff)
-        heating_str = 'heating{:.0f}*{:.4f}+{:.2f}'.format(heating_sch, heating_scale, heating_diff)
-        # default heating and cooling setpoints are 70 and 75 degrees in GridLAB-D
-        # we need more separation to assure no overlaps during transactive simulations
-        if bIgnoreThermostatSchedule == True:
-            params6["cooling_setpoint"] = str
-            params6["heating_setpoint"] = str
-        else:
-            params6["cooling_setpoint"] = str
-            params6["heating_setpoint"] = str
-        glm_modifier.add_object("house", params6["house"], params6)
-        # heatgain fraction, Zpf, Ipf, Ppf, Z, I, P
-        params7 = dict()
-        params7["schedule_skew"] = '{:.0f}'.format(skew_value)
-        params7["base_power"] = 'responsive_loads*' + '{:.2f}'.format(resp_scalar)
-        params7["heatgain_fraction"] = '{:.2f}'.format(glm_modifier.defaults.ZIPload_parameters[0]['heatgain_fraction'])
-        params7["impedance_pf"] = '{:.2f}'.format(glm_modifier.defaults.ZIPload_parameters[0]['impedance_pf'])
-        params7["current_pf"] = '{:.2f}'.format(glm_modifier.defaults.ZIPload_parameters[0]['current_pf'])
-        params7["power_pf"] = '{:.2f}'.format(glm_modifier.defaults.ZIPload_parameters[0]['power_pf'])
-        params7["impedance_fraction"] = '{:.2f}'.format(glm_modifier.defaults.ZIPload_parameters[0]['impedance_fraction'])
-        params7["current_fraction"] = '{:.2f}'.format(glm_modifier.defaults.ZIPload_parameters[0]['current_fraction'])
-        params7["power_fraction"] = '{:.2f}'.format(glm_modifier.defaults.ZIPload_parameters[0]['power_fraction'])
-        glm_modifier.add_object("ZIPload", "responsive", params7)
-
-        params8 = dict()
-        params8["schedule_skew"] = '{:.0f}'.format(skew_value)
-        params8["base_power"] = 'unresponsive_loads*' + '{:.2f}'.format(unresp_scalar)
-        params8["heatgain_fraction"] = '{:.2f}'.format(glm_modifier.defaults.ZIPload_parameters[0]['heatgain_fraction'])
-        params8["impedance_pf"] = '{:.2f}'.format(glm_modifier.defaults.ZIPload_parameters[0]['impedance_pf'])
-        params8["current_pf"] = '{:.2f}'.format(glm_modifier.defaults.ZIPload_parameters[0]['current_pf'])
-        params8["power_pf"] = '{:.2f}'.format(glm_modifier.defaults.ZIPload_parameters[0]['power_pf'])
-        params8[""] = '{:.2f}'.format(glm_modifier.defaults.ZIPload_parameters[0]['impedance_fraction'])
-        params8["current_fraction"] = '{:.2f}'.format(glm_modifier.defaults.ZIPload_parameters[0]['current_fraction'])
-        params8["power_fraction"] = '{:.2f}'.format(glm_modifier.defaults.ZIPload_parameters[0]['power_fraction'])
-        glm_modifier.add_object("ZIPload", "unresponsive", params8)
-
-        if np.random.uniform (0, 1) <= glm_modifier.defaults.water_heater_percentage:
-          heat_element = 3.0 + 0.5 * np.random.randint (1,6);  # numpy randint (lo, hi) returns lo..(hi-1)
-          tank_set = 110 + 16 * np.random.uniform (0, 1);
-          therm_dead = 4 + 4 * np.random.uniform (0, 1);
-          tank_UA = 2 + 2 * np.random.uniform (0, 1);
-          water_sch = np.ceil(glm_modifier.defaults.waterHeaterScheduleNumber * np.random.uniform (0, 1))
-          water_var = 0.95 + np.random.uniform (0, 1) * 0.1 # +/-5% variability
-          wh_demand_type = 'large_'
-          sizeIncr = np.random.randint (0,3)  # MATLAB randi(imax) returns 1..imax
-          sizeProb = np.random.uniform (0, 1);
-          if sizeProb <= glm_modifier.defaults.rgnWHSize[rgn-1][0]:
-              wh_size = 20 + sizeIncr * 5
-              wh_demand_type = 'small_'
-          elif sizeProb <= (glm_modifier.defaults.rgnWHSize[rgn-1][0] + glm_modifier.defaults.rgnWHSize[rgn-1][1]):
-              wh_size = 30 + sizeIncr * 10
-              if floor_area < 2000.0:
-                  wh_demand_type = 'small_'
-          else:
-              if floor_area < 2000.0:
-                  wh_size = 30 + sizeIncr * 10
-              else:
-                  wh_size = 50 + sizeIncr * 10
-          wh_demand_str = wh_demand_type + '{:.0f}'.format(water_sch) + '*' + '{:.2f}'.format(water_var)
-          wh_skew_value = 3 * glm_modifier.defaults.residential_skew_std * np.random.randn ()
-          if wh_skew_value < -6 * glm_modifier.defaults.residential_skew_max:
-              wh_skew_value = -6 * glm_modifier.defaults.residential_skew_max
-          elif wh_skew_value > 6 * glm_modifier.defaults.residential_skew_max:
-              wh_skew_value = 6 * glm_modifier.defaults.residential_skew_max
-
-          params9 = dict()
-          name = whname
-          params9["schedule_skew"] = '{:.0f}'.format(wh_skew_value)
-          params9["heating_element_capacity"] = '{:.1f}'.format(heat_element)
-          params9["thermostat_deadband"] = '{:.1f}'.format(therm_dead)
-          params9["location"] = "INSIDE"
-          params9["tank_diameter"] = "1.5"
-          params9["tank_UA"] = '{:.1f}'.format(tank_UA)
-          params9["water_demand"] = wh_demand_str
-          params9["tank_volume"] = '{:.0f}'.format(wh_size)
-          if np.random.uniform (0, 1) <= glm_modifier.defaults.water_heater_participation:
-              params9["waterheater_model"] = "MULTILAYER"
-              params9["discrete_step_size"] = "60.0"
-              params9["lower_tank_setpoint"] = '{:.1f}'.format(tank_set - 5.0)
-              params9["upper_tank_setpoint"] = '{:.1f}'.format(tank_set + 5.0)
-              params9["T_mixing_valve"] = '{:.1f}'.format(tank_set)
-          else:
-              params9["tank_setpoint"] = '{:.1f}'.format(tank_set)
-          glm_modifier.add_object("waterheater", name, params9)
-
-          if glm_modifier.defaults.metrics_interval > 0:
-              params10 = dict()
-              params10["parent"] = name
-              params10["interval"] = str(glm_modifier.defaults.metrics_interval)
-              glm_modifier.add_object("metrics_collector", name, params10)
-
-
-        if glm_modifier.defaults.metrics_interval > 0:
-            params11 = dict()
-            params11["parent"] = name
-            params11["interval"] = str(glm_modifier.defaults.metrics_interval)
-            glm_modifier.add_object("metrics_collector", name, params11)
-
-
-
-        # if PV is allowed, only single-family houses can buy it, and only single-family houses with PV will consider storage
-        # if PV is not allowed, then any single-family house may consider storage (if allowed)
-        # apartments and mobile homes may always consider storage, but not PV
-        bConsiderStorage = True
-        if bldg == 0:  # Single-family homes
-            if glm_modifier.defaults.solar_percentage > 0.0:
-                bConsiderStorage = False
-            if np.random.uniform (0, 1) <= glm_modifier.defaults.solar_percentage:  # some single-family houses have PV
-                bConsiderStorage = True
-                panel_area = 0.1 * floor_area
-                if panel_area < 162:
-                    panel_area = 162
-                elif panel_area > 270:
-                    panel_area = 270
-                #inv_power = inv_undersizing * (panel_area/10.7642) * rated_insolation * array_efficiency
-                inv_power = glm_modifier.defaults.inv_undersizing * (panel_area/10.7642) * glm_modifier.defaults.rated_insolation * glm_modifier.defaults.array_efficiency
-                glm_modifier.defaults.solar_count += 1
-                glm_modifier.defaults.solar_kw += 0.001 * inv_power
-
-
-
-                params12 = dict()
-                name = sol_m_name
-                params12["parent"] = mtrname
-                params12["phases"] = phs
-                params12["nominal_voltage"] = str(vnom)
-                glm_modifier.add_object('{:s} {{'.format (meter_class), name, params12)
-
-
-
-                params13 = dict()
-                params13[""] = str
-
-                params13[""] = str
-                params13[""] = str
-                params13[""] = str
-                params13[""] = str
-                params13[""] = str
-                params13[""] = str
-                params13[""] = str
-                add_solar_inv_settings (glm_modifier, params13)
-                glm_modifier.add_object('{:s} {{'.format (meter_class), name, params12)
-
-                params14 = dict()
-                name = solname
-                params14["panel_type"] = "SINGLE_CRYSTAL_SILICON"
-                params14["efficiency"] = '{:.2f}'.format(glm_modifier.defaults.solar['array_efficiency'])
-                params14["area"] = '{:.2f}'.format(panel_area)
-                glm_modifier.add_object("solar", name, params14)
-                if glm_modifier.defaults.metrics_interval > 0:
-                    params15 = dict()
-                    params15["interval"] = str(glm_modifier.defaults.metrics_interval)
-                    params15["parent"] = name
-                    glm_modifier.add_object("metrics_collector", name, params15)
-
-        if bConsiderStorage:
-            if np.random.uniform (0, 1) <= glm_modifier.defaults.storage_percentage:
-                glm_modifier.defaults.battery_count += 1
-#                print ('object triplex_meter {', file=op)
-                params16 = dict()
-                name = bat_m_name
-                params16["parent"] = mtrname
-                params16["phases"] = phs
-                params16["nominal_voltage"] = str(vnom)
-                glm_modifier.add_object('{:s} {{'.format (meter_class), name, params16)
-                params17 = dict()
-                name = bat_i_name
-                params17["phases"] = phs
-                params17["generator_status"] = 'ONLINE'
-                params17["generator_mode"] = 'CONSTANT_PQ'
-                params17["inverter_type"] = 'FOUR_QUADRANT'
-                params17["four_quadrant_control_mode"] = glm_modifier.defaults.storage_inv_mode
-                params17["V_base"] = '${INV_VBASE}'
-                params17["charge_lockout_time"] = '1'
-                params17["discharge_lockout_time"] = '1'
-                params17["rated_power"] = '5000'
-                params17["max_charge_rate"] = '5000'
-                params17["max_discharge_rate"] = '5000'
-                params17["sense_object"] = mtrname
-                params17["charge_on_threshold"] = '-100'
-                params17["charge_off_threshold"] = '0'
-                params17["discharge_off_threshold"] = '2000'
-                params17["discharge_on_threshold"] = '3000'
-                params17["inverter_efficiency"] = '0.97'
-                params17["power_factor"] = '1.0'
-                glm_modifier.add_object("inverter", name, params17)
-
-                params18 = dict()
-                name = batname
-                params18["use_internal_battery_model"] = 'true'
-                params18["battery_type"] = 'LI_ION'
-                params18["nominal_voltage"] = '480'
-                params18["battery_capacity"] = '13500'
-                params18["round_trip_efficiency"] = '0.86'
-                params18["state_of_charge"] = '0.50'
-                glm_modifier.add_object("battery", name, params18)
-
-                if glm_modifier.defaults.metrics_interval > 0:
-                    params19 = dict()
-                    params19["parent"] = name
-                    params19["interval"] = str(glm_modifier.defaults.metrics_interval)
-                    glm_modifier.add_object("metrics_collector", name, params19)
-
-
-
-#***************************************************************************************************
-#***************************************************************************************************
-def add_substation(glm_modifier, name, phs, vnom, vll):
-    """Write the substation swing node, transformer, metrics collector and 
-    fncs_msg object
-
-    Args:
-        op (file): an open GridLAB-D input file
-        name (str): node name of the primary (not transmission) substation bus
-        phs (str): primary phasing in the substation
-        vnom (float): not used
-        vll (float): feeder primary line-to-line voltage
-    """
-    # if this feeder will be combined with others, need USE_FNCS to appear first as a marker for the substation
-    #if len(glm_modifier.defaults.fncs_case) > 0:
-        #if glm_modifier.defaults.message_broker == "fncs_msg":
-    params = dict()
-    #if glm_modifier.defaults.forERCOT == "True":
-        # print ('  name gridlabd' + fncs_case + ';', file=op)
-    #    params["gridlabd"] = 'gridlabd' + glm_modifier.defaults.fncs_case
-    #else:
-    #name = "gld1"
-    #params["parent"] = "network_node"
-    #params["configure"] = glm_modifier.defaults.fncs_case + '_FNCS_Config.txt'
-    #params["option"] = "transport:hostname localhost, port 5570"
-    #params["aggregate_subscriptions"] = "true"
-    #params["aggregate_publications"] = "true"
-    #glm_modifier.add_object("fncs_msg", name, params)
-    # if glm_modifier.defaults.message_broker == "helics_msg":
-    #    params[""] = str
-    #    params2 = dict()
-    #    params["configure"] = "glm_modifier.defaults.fncs_case + '_HELICS_gld_msg.json"
-    #    glm_modifier.add_object("helics_msg", name, params2)
-
-
-
-    params3 = dict()
-    name = 'substation_xfmr_config'
-    params3["connect_type"] = 'WYE_WYE'
-    params3["install_type"] = 'PADMOUNT'
-    params3["primary_voltage"] = '{:.2f}'.format(glm_modifier.defaults.transmissionVoltage)
-    params3["secondary_voltage"] = '{:.2f}'.format(vll)
-    params3["power_rating"] = '{:.2f}'.format(glm_modifier.defaults.transmissionXfmrMVAbase * 1000.0)
-    params3["resistance"] = '{:.2f}'.format(0.01 * glm_modifier.defaults.transmissionXfmrRpct)
-    params3["reactance"] = '{:.2f}'.format(0.01 * glm_modifier.defaults.transmissionXfmrXpct)
-    params3["shunt_resistance"] = '{:.2f}'.format(100.0 / glm_modifier.defaults.transmissionXfmrNLLpct)
-    params3["shunt_reactance"] = '{:.2f}'.format(100.0 / glm_modifier.defaults.transmissionXfmrImagpct)
-    glm_modifier.add_object("transformer_configuration", name, params3)
-
-
-
-    params4 = dict()
-    name = "substation_transformer"
-    params4["from"] = "network_node"
-    params4["to"] = name
-    params4["phases"] = phs
-    params4["configuration"] = "substation_xfmr_config"
-    glm_modifier.add_object("transformer", name, params4)
-    vsrcln = glm_modifier.defaults.transmissionVoltage / math.sqrt(3.0)
-
-
-    params5 = dict()
-    name = 'name network_node'
-    params5["groupid"] = glm_modifier.defaults.base_feeder_name
-    params5["bustype"] = 'bustype SWING'
-    params5["nominal_voltage"] = '{:.2f}'.format(vsrcln)
-    params5["positive_sequence_voltage"] = '{:.2f}'.format(vsrcln)
-    params5["base_power"] = '{:.2f}'.format(glm_modifier.defaults.transmissionXfmrMVAbase * 1000000.0)
-    params5["power_convergence_value"] = "100.0"
-    params5["phases"] = phs
-    glm_modifier.add_object("substation", name, params5)
-
-
-    if glm_modifier.defaults.metrics_interval > 0:
-        params6 = dict()
-        params6["parent"] = name
-        params6["interval"] = str(glm_modifier.defaults.metrics_interval)
-        glm_modifier.add_object("metrics_collector", name, params6)
-        # debug
-        params7 = dict()
-        params7["parent"] = name
-        params7["property"] = "distribution_power_A"
-        params7["file"] = "sub_power.csv"
-        params7["interval"] = "300"
-        glm_modifier.add_object("recorder", name, params7)
-
-
-
-
-# ***************************************************************************************************
-# ***************************************************************************************************
-
-# if triplex load, node or meter, the nominal voltage is 120
-#   if the name or parent attribute is found in secmtrnode, we look up the 
-#   nominal voltage there otherwise, the nominal voltage is vprim
-# secmtrnode[mtr_node] = [kva_total, phases, vnom]
-#   the transformer phasing was not changed, and the transformers were up-sized 
-#   to the largest phase kva therefore, it should not be necessary to look up 
-#   kva_total, but phases might have changed N==>S
-# if the phasing did change N==>S, we have to prepend triplex_ to the class, 
-#   write power_1 and voltage_1 when writing commercial buildings, if load_class 
-#   is present and == C, skip the instance
-
-<<<<<<< HEAD
-def add_voltage_class(glm_modifier, model, h, t, vprim, vll, secmtrnode):
-    """Write GridLAB-D instances that have a primary nominal voltage, i.e., 
-    node, meter and load
-=======
-def add_voltage_class(glm_modifier,model, h, t, vprim, vll, secmtrnode):
-    """Write GridLAB-D instances that have a primary nominal voltage, i.e., node, meter and load
->>>>>>> 797b350f
-
-    Args:
-        model (dict): a parsed GridLAB-D model
-        h (dict): the object ID hash
-        t (str): the GridLAB-D class name to write
-        op (file): an open GridLAB-D input file
-        vprim (float): the primary nominal line-to-neutral voltage
-        vll (float): the primary nominal line-to-line voltage
-        secmtrnode (dict): key to [transfomer kva, phasing, nominal voltage] by secondary node name
-    """
-    if t in model:
-        for o in model[t]:
-            #            if 'load_class' in model[t][o]:
-            #                if model[t][o]['load_class'] == 'C':
-            #                    continue
-            name = o  # model[t][o]['name']
-            phs = model[t][o]['phases']
-            vnom = vprim
-            if 'bustype' in model[t][o]:
-                if model[t][o]['bustype'] == 'SWING':
-                    add_substation(glm_modifier, name, phs, vnom, vll)
-            parent = ''
-            prefix = ''
-            if str.find(phs, 'S') >= 0:
-                bHadS = True
-            else:
-                bHadS = False
-            if str.find(name, '_tn_') >= 0 or str.find(name, '_tm_') >= 0:
-                vnom = 120.0
-            if name in secmtrnode:
-                vnom = secmtrnode[name][2]
-                phs = secmtrnode[name][1]
-            if 'parent' in model[t][o]:
-                parent = model[t][o]['parent']
-                if parent in secmtrnode:
-                    vnom = secmtrnode[parent][2]
-                    phs = secmtrnode[parent][1]
-            if str.find(phs, 'S') >= 0:
-                bHaveS = True
-            else:
-                bHaveS = False
-            if bHaveS == True and bHadS == False:
-                prefix = 'triplex_'
-            params = dict()
-            if len(parent) > 0:
-                params["parent"] = parent
-            name = name
-            if 'groupid' in model[t][o]:
-                params["groupid"] = model[t][o]['groupid']
-            if 'bustype' in model[t][o]:  # already moved the SWING bus behind substation transformer
-                if model[t][o]['bustype'] != 'SWING':
-                    params["bustype"] = model[t][o]['bustype']
-            params["phases"] = phs
-            params["nominal_voltage"] = str(vnom)
-            if 'load_class' in model[t][o]:
-                params["load_class"] = model[t][o]['load_class']
-            if 'constant_power_A' in model[t][o]:
-                if bHaveS == True:
-                    params["power_1"] = model[t][o]['constant_power_A']
-                else:
-                    params["constant_power_A"] = model[t][o]['constant_power_A']
-            if 'constant_power_B' in model[t][o]:
-                if bHaveS == True:
-                    params["power_1"] = model[t][o]['constant_power_B']
-                else:
-                    params["constant_power_B"] = model[t][o]['constant_power_B']
-            if 'constant_power_C' in model[t][o]:
-                if bHaveS == True:
-                    params["power_1"] = model[t][o]['constant_power_C']
-                else:
-                    params["constant_power_C"] = model[t][o]['constant_power_C']
-            if 'power_1' in model[t][o]:
-                params["power_1"] = model[t][o]['power_1']
-            if 'power_2' in model[t][o]:
-                params["power_2"] = model[t][o]['power_2']
-            if 'power_12' in model[t][o]:
-                params["power_12"] = model[t][o]['power_12']
-            vstarta = str(vnom) + '+0.0j'
-            vstartb = format(-0.5 * vnom, '.2f') + format(-0.866025 * vnom, '.2f') + 'j'
-            vstartc = format(-0.5 * vnom, '.2f') + '+' + format(0.866025 * vnom, '.2f') + 'j'
-            if 'voltage_A' in model[t][o]:
-                if bHaveS == True:
-                    params["voltage_1"] = vstarta
-                    params["voltage_2"] = vstarta
-                else:
-                    params["voltage_A"] = vstarta
-            if 'voltage_B' in model[t][o]:
-                if bHaveS == True:
-                    params["voltage_1"] = vstartb
-                    params["voltage_2"] = vstartb
-                else:
-                    params["voltage_B"] = vstartb
-            if 'voltage_C' in model[t][o]:
-                if bHaveS == True:
-                    params["voltage_1"] = vstartc
-                    params["voltage_2"] = vstartc
-                else:
-                    params["voltage_C"] = vstartc
-            if 'power_1' in model[t][o]:
-                params["power_1"] = model[t][o]['power_1']
-            if 'power_2' in model[t][o]:
-                params["power_2"] = model[t][o]['power_2']
-            if 'voltage_1' in model[t][o]:
-                if str.find(phs, 'A') >= 0:
-                    params["voltage_1"] = vstarta
-                    params["voltage_2"] = vstarta
-                if str.find(phs, 'B') >= 0:
-                    params["voltage_1"] = vstartb
-                    params["voltage_2"] = vstartb
-                if str.find(phs, 'C') >= 0:
-                    params["voltage_1"] = vstartc
-                    params["voltage_2"] = vstartc
-            if name in extra_billing_meters:
-                add_tariff(glm_modifier, params)
-                if glm_modifier.defaults.metrics_interval > 0:
-                    params2 = dict()
-                    params2["interval"] = str(glm_modifier.defaults.metrics_interval)
-                    glm_modifier.add_object("metrics_interval", name, params2)
-            glm_modifier.add_object(prefix + t, name, params)
-
-<<<<<<< HEAD
-# ***************************************************************************************************
-# ***************************************************************************************************
-def add_config_class(glm_modifier, model, h, t):
-    """Write a GridLAB-D configuration (i.e., not a link or node) class
-=======
-#***************************************************************************************************
-#***************************************************************************************************
-def add_config_class (glm_modifier, model, h, t):
-    """Write a GridLAB-D configuration (i.e. not a link or node) class
->>>>>>> 797b350f
-
-    Args:
-        model (dict): the parsed GridLAB-D model
-        h (dict): the object ID hash
-        t (str): the GridLAB-D class
-        op (file): an open GridLAB-D input file
-    """
-    if t in model:
-        for o in model[t]:
-            params =dict()
-            params[""] = str
-            name = o
-            for p in model[t][o]:
-                if ':' in model[t][o][p]:
-                    params[p] = h[model[t][o][p]]
-                else:
-                    params[p] = model[t][o][p]
-            glm_modifier.add_object(t, o, params)
-
-
-# ***************************************************************************************************
-# ***************************************************************************************************
-def add_xfmr_config(glm_modifier,key, phs, kvat, vnom, vsec, install_type, vprimll, vprimln):
-    """Write a transformer_configuration
-
-    Args:
-        key (str): name of the configuration
-        phs (str): primary phasing
-        kvat (float): transformer rating in kVA
-        vnom (float): primary voltage rating, not used any longer (see vprimll 
-            and vprimln)
-        vsec (float): secondary voltage rating, should be line-to-neutral for 
-            single-phase or line-to-line for three-phase
-        install_type (str): should be VAULT, PADMOUNT or POLETOP
-        vprimll (float): primary line-to-line voltage, used for three-phase 
-            transformers
-        vprimln (float): primary line-to-neutral voltage, used for single-phase 
-            transformers
-        op (file): an open GridLAB-D input file
-    """
-    params = dict()
-    name = glm_modifier.defaults.name_prefix + key
-    params["power_rating"] = format(kvat, '.2f')
-    kvaphase = kvat
-    if 'XF2' in key:
-        kvaphase /= 2.0
-    if 'XF3' in key:
-        kvaphase /= 3.0
-    if 'A' in phs:
-        params["powerA_rating"] = format(kvaphase, '.2f')
-    else:
-        params["powerA_rating"] = "0.0"
-    if 'B' in phs:
-        params["powerB_rating"] = format(kvaphase, '.2f')
-    else:
-        params["powerB_rating"] = "0.0"
-    if 'C' in phs:
-        params["powerC_rating"] = format(kvaphase, '.2f')
-    else:
-        params["powerC_rating"] = "0.0"
-    params["install_type"] = install_type
-    if 'S' in phs:
-        row = Find1PhaseXfmr(glm_modifier, kvat)
-        params["connect_type"] = "SINGLE_PHASE_CENTER_TAPPED"
-        params["primary_voltage"] = str(vprimln)
-        params["secondary_voltage"] = format(vsec, '.1f')
-        params["resistance"] = format(row[1] * 0.5, '.5f')
-        params["resistance1"] = format(row[1], '.5f')
-        params["resistance2"] = format(row[1], '.5f')
-        params["reactance"] = format(row[2] * 0.8, '.5f')
-        params["reactance1"] = format(row[2] * 0.4, '.5f')
-        params["reactance2"] = format(row[2] * 0.4, '.5f')
-        params["shunt_resistance"] = format(1.0 / row[3], '.2f')
-        params["shunt_reactance"] = format(1.0 / row[4], '.2f')
-    else:
-        row = Find3PhaseXfmr(glm_modifier, kvat)
-        params["connect_type"] = "WYE_WYE"
-        params["primary_voltage"] = str(vprimll)
-        params["secondary_voltage"] = format(vsec, '.1f')
-        params["resistance"] = format(row[1], '.5f')
-        params["reactance"] = format(row[2], '.5f')
-        params["shunt_resistance"] = format(1.0 / row[3], '.2f')
-        params["shunt_reactance"] = format(1.0 / row[4], '.2f')
-    glm_modifier.add_object("transformer_configuration", name, params)
-
-
-
-# ***************************************************************************************************
-# ***************************************************************************************************
-
-def ProcessTaxonomyFeeder(glm_modifier, outname, rootname, vll, vln, avghouse, avgcommercial):
-    """Parse and re-populate one backbone feeder, usually but not necessarily 
-    one of the PNNL taxonomy feeders
-
-    This function:
-
-        * reads and parses the backbone model from *rootname.glm*
-        * replaces loads with houses and DER
-        * upgrades transformers and fuses as needed, based on a radial graph 
-            analysis
-        * writes the repopulated feeder to *outname.glm*
-
-    Args:
-        outname (str): the output feeder model name
-        rootname (str): the input (usually taxonomy) feeder model name
-        vll (float): the feeder primary line-to-line voltage
-        vln (float): the feeder primary line-to-neutral voltage
-        avghouse (float): the average house load in kVA
-        avgcommercial (float): the average commercial load in kVA, not used
-    """
-    glm_modifier.defaults.solar_count = 0
-    glm_modifier.defaults.solar_kw = 0
-    glm_modifier.defaults.battery_count = 0
-
-    glm_modifier.defaults.base_feeder_name = helper.gld_strict_name(rootname)
-
-#    fname = glm_modifier.defaults.glmpath + rootname + '.glm'
-    fname = glm_modifier.model.in_file
-    print('Populating From:', fname)
-    rgn = 0
-    if 'R1' in rootname:
-        rgn = 1
-    elif 'R2' in rootname:
-        rgn = 2
-    elif 'R3' in rootname:
-        rgn = 3
-    elif 'R4' in rootname:
-        rgn = 4
-    elif 'R5' in rootname:
-        rgn = 5
-    print('using', glm_modifier.defaults.solar_percentage, 'solar and', glm_modifier.defaults.storage_percentage,
-          'storage penetration')
-    # if glm_modifier.defaults.electric_cooling_percentage <= 0.0:
-    #     glm_modifier.defaults.electric_cooling_percentage = glm_modifier.defaults.rgnPenElecCool[rgn - 1]
-    #     print('using regional default', glm_modifier.defaults.electric_cooling_percentage,
-    #           'air conditioning penetration')
-    # else:
-    #     print('using', glm_modifier.defaults.electric_cooling_percentage,
-    #           'air conditioning penetration from JSON config')
-    # if glm_modifier.defaults.water_heater_percentage <= 0.0:
-    #     glm_modifier.defaults.water_heater_percentage = glm_modifier.defaults.rgnPenElecWH[rgn - 1]
-    #     print('using regional default', glm_modifier.defaults.water_heater_percentage, 'water heater penetration')
-    # else:
-    #     print('using', glm_modifier.defaults.water_heater_percentage, 'water heater penetration from JSON config')
-    pathstring = os.path.curdir
-    if os.path.isfile(fname):
-        ip = open(fname, 'r')
-        lines = []
-        line = ip.readline()
-        while line != '':
-            while re.match('\s*//', line) or re.match('\s+$', line):
-                # skip comments and white space
-                line = ip.readline()
-            lines.append(line.rstrip())
-            line = ip.readline()
-        ip.close()
-
-
-        op = open(glm_modifier.defaults.work_path + outname + '.glm', 'w')
-
-        #op = open(glm_modifier.defaults.outpath + glm_modifier.defaults.outname + '.glm', 'w')
-        print('###### Writing to', glm_modifier.defaults.work_path + outname + '.glm')
-        octr = 0;
-        model = {}
-        h = {}  # OID hash
-        itr = iter(lines)
-        for line in itr:
-            if re.search('object', line):
-                line, octr = obj(glm_modifier,None, model, line, itr, h, octr)
-            else:  # should be the pre-amble, need to replace timestamp and stoptime
-                if 'timestamp' in line:
-                    glm_modifier.model.module_entities['clock'].starttime.value = glm_modifier.defaults.starttime
-                    #print('  timestamp \'' + glm_modifier.defaults.starttime + '\';', file=op)
-                elif 'stoptime' in line:
-                    glm_modifier.model.module_entities['clock'].stoptime.value = glm_modifier.defaults.endtime
-#                    print('  stoptime \'' + glm_modifier.defaults.endtime + '\';', file=op)
-#                else:
-#                    print(line, file=op)
-
-        # apply the nameing prefix if necessary
-        # if len(name_prefix) > 0:
-        if len(glm_modifier.defaults.name_prefix) > 0:
-            for t in model:
-                for o in model[t]:
-                    elem = model[t][o]
-                    for tok in ['name', 'parent', 'from', 'to', 'configuration', 'spacing',
-                                'conductor_1', 'conductor_2', 'conductor_N',
-                                'conductor_A', 'conductor_B', 'conductor_C']:
-                        if tok in elem:
-                            elem[tok] = glm_modifier.defaults.name_prefix + elem[tok]
-
-        #        log_model (model, h)
-
-        # construct a graph of the model, starting with known links
-        G = nx.Graph()
-        for t in model:
-            if is_edge_class(t):
-                for o in model[t]:
-                    n1 = model[t][o]['from']
-                    n2 = model[t][o]['to']
-                    G.add_edge(n1, n2, eclass=t, ename=o, edata=model[t][o])
-
-        # add the parent-child node links
-        for t in model:
-            if is_node_class(t):
-                for o in model[t]:
-                    if 'parent' in model[t][o]:
-                        p = model[t][o]['parent']
-                        G.add_edge(o, p, eclass='parent', ename=o, edata={})
-
-        # now we backfill node attributes
-        for t in model:
-            if is_node_class(t):
-                for o in model[t]:
-                    if o in G.nodes():
-                        G.nodes()[o]['nclass'] = t
-                        G.nodes()[o]['ndata'] = model[t][o]
-                    else:
-                        print('orphaned node', t, o)
-
-        swing_node = ''
-        for n1, data in G.nodes(data=True):
-            if 'nclass' in data:
-                if 'bustype' in data['ndata']:
-                    if data['ndata']['bustype'] == 'SWING':
-                        swing_node = n1
-
-        sub_graphs = nx.connected_components(G)
-        seg_loads = {}  # [name][kva, phases]
-        total_kva = 0.0
-        for n1, data in G.nodes(data=True):
-            if 'ndata' in data:
-                kva = accumulate_load_kva(data['ndata'])
-                # need to account for large-building loads added through transformer connections
-                if n1 == glm_modifier.defaults.Eplus_Bus:
-                    kva += glm_modifier.defaults.Eplus_kVA
-                if kva > 0:
-                    total_kva += kva
-                    nodes = nx.shortest_path(G, n1, swing_node)
-                    edges = zip(nodes[0:], nodes[1:])
-                    for u, v in edges:
-                        eclass = G[u][v]['eclass']
-                        if is_edge_class(eclass):
-                            ename = G[u][v]['ename']
-                            if ename not in seg_loads:
-                                seg_loads[ename] = [0.0, '']
-                            seg_loads[ename][0] += kva
-                            seg_loads[ename][1] = union_of_phases(seg_loads[ename][1], data['ndata']['phases'])
-
-        print('  swing node', swing_node, 'with', len(list(sub_graphs)), 'subgraphs and',
-              '{:.2f}'.format(total_kva), 'total kva')
-        dummy_params = dict()
-        # preparatory items for TESP
-        glm_modifier.add_module("climate", dummy_params)
-        glm_modifier.add_module("generators", dummy_params)
-        glm_modifier.add_module("connection", dummy_params)
-        mod_params = dict()
-        mod_params["implicit_enduses"] = "NONE"
-
-
-        glm_modifier.model.include_lines.append('#include "${TESPDIR}/data/schedules/appliance_schedules.glm"')
-        glm_modifier.model.include_lines.append('#include "${TESPDIR}/data/schedules/water_and_setpoint_schedule_v5.glm"')
-        glm_modifier.model.include_lines.append('#include "${TESPDIR}/data/schedules/commercial_schedules.glm"')
-
-
-        glm_modifier.model.set_lines.append('#set minimum_timestep=' + str(glm_modifier.defaults.timestep))
-        glm_modifier.model.set_lines.append('#set relax_naming_rules=1')
-        glm_modifier.model.set_lines.append('#set warn=0')
-
-
-
-        if glm_modifier.defaults.metrics_interval > 0:
-            params = dict()
-            params["interval"] = str(glm_modifier.defaults.metrics_interval)
-            params["interim"] = "43200"
-            if glm_modifier.defaults.forERCOT == "True":
-                params["filename"] = outname + '_metrics.json'
-            else:
-                params["filename"] = '${METRICS_FILE}'
-            glm_modifier.add_object("metrics_collector_writer","",params)
-
-
-        params2 = dict()
-        name = "localWeather"
-        #waiting for add comment method to be added to the modify class
-#        print('  // tmyfile "' + glm_modifier.defaults.weatherpath + glm_modifier.defaults.weather_file + '";',
-#              file=op)
-#        print('  // agent name', glm_modifier.defaults.weatherName, file=op)
-        params2["interpolate"] = "QUADRATIC"
-        params2["latitude"] = str(glm_modifier.defaults.latitude)
-        params2["longitude"] = str(glm_modifier.defaults.longitude)
-#        print('  // altitude', str(glm_modifier.defaults.altitude) + ';', file=op)
-        params2["tz_meridian"] = '{0:.2f};'.format(15 * glm_modifier.defaults.time_zone_offset)
-#        glm_modifier.add_object("climate", name, params2)
-
-
-        if glm_modifier.defaults.solar_percentage > 0.0:
-            #Waiting for the add comment method to be added to the modify class
-#            print('// default IEEE 1547-2018 settings for Category B', file=op)
-            glm_modifier.model.define_lines.append('#define INV_VBASE=240.0')
-            glm_modifier.model.define_lines.append('#define INV_V1=0.92')
-            glm_modifier.model.define_lines.append('#define INV_V2=0.98')
-            glm_modifier.model.define_lines.append('#define INV_V3=1.02')
-            glm_modifier.model.define_lines.append('#define INV_V4=1.08')
-            glm_modifier.model.define_lines.append('#define INV_Q1=0.44')
-            glm_modifier.model.define_lines.append('#define INV_Q2=0.00')
-            glm_modifier.model.define_lines.append('#define INV_Q3=0.00')
-            glm_modifier.model.define_lines.append('#define INV_Q4=-0.44')
-            glm_modifier.model.define_lines.append('#define INV_VIN=200.0')
-            glm_modifier.model.define_lines.append('#define INV_IIN=32.5')
-            glm_modifier.model.define_lines.append('#define INV_VVLOCKOUT=300.0')
-            glm_modifier.model.define_lines.append('#define INV_VW_V1=1.05 // 1.05833')
-            glm_modifier.model.define_lines.append('#define INV_VW_V2=1.10')
-            glm_modifier.model.define_lines.append('#define INV_VW_P1=1.0')
-            glm_modifier.model.define_lines.append('#define INV_VW_P2=0.0')
-        # write the optional volt_dump and curr_dump for validation
-
-        if glm_modifier.defaults.WANT_VI_DUMP == "True":
-            params3 = dict()
-            params3["parent"] = name
-            params3["filename"] = 'Voltage_Dump_' + outname + '.csv'
-            params3["mode"] = 'polar'
-            glm_modifier.add_object("voltdump", name, params3)
-            params4 = dict()
-            params4[""] = str
-            params4["parent"] = name
-            params4["filename"] = 'Current_Dump_' + outname + '.csv'
-            params4["mode"] = 'polar'
-            glm_modifier.add_object("currdump", name, params4)
-
-
-        #waiting for the add comment method to be added to the modify class
-#        print('// solar inverter mode on this feeder', file=op)
-        glm_modifier.model.define_lines.append('#define ' + glm_modifier.defaults.name_prefix + 'INVERTER_MODE=' + glm_modifier.defaults.solar_inv_mode)
-
-        # NEW STRATEGY - loop through transformer instances and assign a standard size based on the downstream load
-        #              - change the referenced transformer_configuration attributes
-        #              - write the standard transformer_configuration instances we actually need
-        xfused = {}  # ID, phases, total kva, vnom (LN), vsec, poletop/padmount
-        secnode = {}  # Node, st, phases, vnom
-        t = 'transformer'
-        if t not in model:
-            model[t] = {}
-        for o in model[t]:
-            seg_kva = seg_loads[o][0]
-            seg_phs = seg_loads[o][1]
-            nphs = 0
-            if 'A' in seg_phs:
-                nphs += 1
-            if 'B' in seg_phs:
-                nphs += 1
-            if 'C' in seg_phs:
-                nphs += 1
-            if nphs > 1:
-                kvat = Find3PhaseXfmrKva(glm_modifier, seg_kva)
-            else:
-                kvat = Find1PhaseXfmrKva(glm_modifier, seg_kva)
-            if 'S' in seg_phs:
-                vnom = 120.0
-                vsec = 120.0
-            else:
-                if 'N' not in seg_phs:
-                    seg_phs += 'N'
-                if kvat > glm_modifier.defaults.max208kva:
-                    vsec = 480.0
-                    vnom = 277.0
-                else:
-                    vsec = 208.0
-                    vnom = 120.0
-
-            secnode[model[t][o]['to']] = [kvat, seg_phs, vnom]
-
-            old_key = h[model[t][o]['configuration']]
-            install_type = model['transformer_configuration'][old_key]['install_type']
-
-            raw_key = 'XF' + str(nphs) + '_' + install_type + '_' + seg_phs + '_' + str(kvat)
-            key = raw_key.replace('.', 'p')
-
-            model[t][o]['configuration'] = glm_modifier.defaults.name_prefix + key
-            model[t][o]['phases'] = seg_phs
-            if key not in xfused:
-                xfused[key] = [seg_phs, kvat, vnom, vsec, install_type]
-
-        for key in xfused:
-            add_xfmr_config(glm_modifier, key, xfused[key][0], xfused[key][1], xfused[key][2], xfused[key][3],
-                              xfused[key][4], vll, vln)
-
-        t = 'capacitor'
-        if t in model:
-            for o in model[t]:
-                model[t][o]['nominal_voltage'] = str(int(vln))
-                model[t][o]['cap_nominal_voltage'] = str(int(vln))
-
-        t = 'fuse'
-        if t not in model:
-            model[t] = {}
-        for o in model[t]:
-            if o in seg_loads:
-                seg_kva = seg_loads[o][0]
-                seg_phs = seg_loads[o][1]
-                nphs = 0
-                if 'A' in seg_phs:
-                    nphs += 1
-                if 'B' in seg_phs:
-                    nphs += 1
-                if 'C' in seg_phs:
-                    nphs += 1
-                if nphs == 3:
-                    amps = 1000.0 * seg_kva / math.sqrt(3.0) / vll
-                elif nphs == 2:
-                    amps = 1000.0 * seg_kva / 2.0 / vln
-                else:
-                    amps = 1000.0 * seg_kva / vln
-                model[t][o]['current_limit'] = str(FindFuseLimit(glm_modifier, amps))
-
-        add_local_triplex_configurations(glm_modifier)
-        add_config_class(glm_modifier, model, h, 'regulator_configuration')
-        add_config_class(glm_modifier, model, h, 'overhead_line_conductor')
-        add_config_class(glm_modifier, model, h, 'line_spacing')
-        add_config_class(glm_modifier, model, h, 'line_configuration')
-        add_config_class(glm_modifier, model, h, 'triplex_line_conductor')
-        add_config_class(glm_modifier, model, h, 'triplex_line_configuration')
-        add_config_class(glm_modifier, model, h, 'underground_line_conductor')
-
-        add_link_class(glm_modifier, model, h, 'fuse', seg_loads)
-        add_link_class(glm_modifier, model, h, 'switch', seg_loads)
-        add_link_class(glm_modifier, model, h, 'recloser', seg_loads)
-        add_link_class(glm_modifier, model, h, 'sectionalizer', seg_loads)
-
-        add_link_class(glm_modifier, model, h, 'overhead_line', seg_loads)
-        add_link_class(glm_modifier, model, h, 'underground_line', seg_loads)
-        add_link_class(glm_modifier, model, h, 'series_reactor', seg_loads)
-
-        add_link_class(glm_modifier, model, h, 'regulator', seg_loads, want_metrics=True)
-        add_link_class(glm_modifier, model, h, 'transformer', seg_loads)
-        add_link_class(glm_modifier, model, h, 'capacitor', seg_loads, want_metrics=True)
-
-        if glm_modifier.defaults.forERCOT == "True":
-            replace_commercial_loads(glm_modifier, model, h, 'load', 0.001 * avgcommercial)
-            #            connect_ercot_commercial (op)
-            identify_ercot_houses(glm_modifier, model, h, 'load', 0.001 * avghouse, rgn)
-
-            #connect_ercot_houses(model, h, op, vln, 120.0)
-            add_ercot_houses(glm_modifier, model, h, vln,120.0)
-
-            for key in glm_modifier.defaults.house_nodes:
-                add_houses(glm_modifier,key, 120.0)
-            for key in glm_modifier.defaults.small_nodes:
-                add_ercot_small_loads(glm_modifier, key, vln)
-            for key in glm_modifier.defaults.comm_loads:
-                add_commercial_loads(glm_modifier, rgn, key)
-        else:
-            replace_commercial_loads(model, h, 'load', 0.001 * avgcommercial)
-            identify_xfmr_houses(model, h, 'transformer', seg_loads, 0.001 * avghouse, rgn)
-            for key in glm_modifier.defaults.house_nodes:
-                add_houses(glm_modifier, key, 120.0)
-            for key in glm_modifier.defaults.small_nodes:
-                add_small_loads(glm_modifier, key, 120.0)
-            for key in glm_modifier.defaults.comm_loads:
-                add_commercial_loads(glm_modifier, rgn, key)
-
-        add_voltage_class(glm_modifier, model, h, 'node', vln, vll, secnode)
-        add_voltage_class(glm_modifier, model, h, 'meter', vln, vll, secnode)
-        if glm_modifier.defaults.forERCOT == "False":
-            add_voltage_class(glm_modifier, model, h, 'load', vln, vll, secnode)
-        if len(glm_modifier.defaults.Eplus_Bus) > 0 and glm_modifier.defaults.Eplus_Volts > 0.0 and \
-                glm_modifier.defaults.Eplus_kVA > 0.0:
-            #Waiting for the add comment method to be added to the modify class
-#            print('////////// EnergyPlus large-building load ///////////////', file=op)
-            row = Find3PhaseXfmr(glm_modifier.defaults.Eplus_kVA)
-            actual_kva = row[0]
-            watts_per_phase = 1000.0 * actual_kva / 3.0
-            Eplus_vln = glm_modifier.defaults.Eplus_Volts / math.sqrt(3.0)
-            vstarta = format(Eplus_vln, '.2f') + '+0.0j'
-            vstartb = format(-0.5 * Eplus_vln, '.2f') + format(-0.866025 * Eplus_vln, '.2f') + 'j'
-            vstartc = format(-0.5 * Eplus_vln, '.2f') + '+' + format(0.866025 * Eplus_vln, '.2f') + 'j'
-
-
-            params5 = dict()
-            name = glm_modifier.defaults.name_prefix + 'Eplus_transformer_configuration'
-            params5["connect_type"] = "WYE_WYE"
-            params5["install_type"] = "PADMOUNT"
-            params5["power_rating"] = str(actual_kva)
-            params5["primary_voltage"] = str(vll)
-            params5["secondary_voltage"] = format(glm_modifier.defaults.Eplus_Volts, '.1f')
-            params5["resistance"] = format(row[1], '.5f')
-            params5["reactance"] = format(row[2], '.5f')
-            params5["shunt_resistance"] = format(1.0 / row[3], '.2f')
-            params5["shunt_reactance"] = format(1.0 / row[4], '.2f')
-            glm_modifier.add_object("transformer_configuration", name, params5)
-
-            params6 = dict()
-            name = glm_modifier.defaults.name_prefix + 'Eplus_transformer'
-            params6["phases"] = "ABCN"
-            params6["from"] = glm_modifier.defaults.name_prefix + glm_modifier.defaults.Eplus_Bus
-            params6["to"] = glm_modifier.defaults.name_prefix + 'Eplus_meter'
-            params6["configuration"] = glm_modifier.defaults.name_prefix + 'Eplus_transformer_configuration'
-            glm_modifier.add_object("transformer", name, params6)
-
-
-            params7 = dict()
-            name = glm_modifier.defaults.name_prefix + 'Eplus_meter'
-            params7["phases"] = "ABCN"
-            params7["meter_power_consumption"] = "1+15j"
-            params7["nominal_voltage"] = '{:.4f}'.format(Eplus_vln)
-            params7["voltage_A"] = vstarta
-            params7["voltage_B"] = vstartb
-            params7["voltage_C"] = vstartc
-            add_tariff(glm_modifier, params7)
-            glm_modifier.add_object("meter", name, params7)
-
-
-
-            if glm_modifier.defaults.metrics_interval > 0:
-                params8 = dict()
-                params8["parent"] = name
-                params8["interval"] = str(glm_modifier.defaults.metrics_interval)
-                glm_modifier.add_object("metrics_collector", name, params8)
-
-
-            params9 = dict()
-            name = glm_modifier.defaults.name_prefix + 'Eplus_load;'
-            params9["parent"] = glm_modifier.defaults.name_prefix + 'Eplus_meter'
-            params9["phases"] = "ABCN"
-            params9["nominal_voltage"] = '{:.4f}'.format(Eplus_vln)
-            params9["voltage_A"] = vstarta
-            params9["voltage_B"] = vstartb
-            params9["voltage_C"] = vstartc
-            params9["constant_power_A"] = '{:.1f}'.format(watts_per_phase)
-            params9["constant_power_B"] = '{:.1f}'.format(watts_per_phase)
-            params9["constant_power_C"] = '{:.1f}'.format(watts_per_phase)
-            glm_modifier.add_object("load", name, params9)
-
-        print('cooling bins unused', glm_modifier.defaults.cooling_bins)
-        print('heating bins unused', glm_modifier.defaults.heating_bins)
-        print(glm_modifier.defaults.solar_count, 'pv totaling', '{:.1f}'.format(glm_modifier.defaults.solar_kw), 'kw with',
-              glm_modifier.defaults.battery_count, 'batteries')
-
-        op.close()
-
-
-# ***************************************************************************************************
-# ***************************************************************************************************
-def add_node_houses(glm_modifier, node, region, xfkva, phs, nh=None, loadkw=None, house_avg_kw=None, secondary_ft=None,
-                      storage_fraction=0.0, solar_fraction=0.0, electric_cooling_fraction=0.5,
-                      node_metrics_interval=None, random_seed=False):
-    """Writes GridLAB-D houses to a primary load point.
-
-    One aggregate service transformer is included, plus an optional aggregate 
-    secondary service drop. Each house has a separate meter or triplex_meter, 
-    each with a common parent, either a node or triplex_node on either the
-    transformer secondary, or the end of the service drop. The houses may be 
-    written per phase, i.e., unbalanced load, or as a balanced three-phase load.
-    The houses should be #included into the main GridLAB-D file. Before using 
-    this function, call write_node_house_configs once, and only once, for each 
-    combination xfkva/phs that will be used.
-
-    Args:
-        fp (file): Previously opened text file for writing; the caller closes it
-        node (str): the GridLAB-D primary node name
-        region (int): the taxonomy region for housing population, 1..6
-        xfkva (float): the total transformer size to serve expected load; make 
-            this big enough to avoid overloads
-        phs (str): 'ABC' for three-phase balanced distribution, 'AS', 'BS', or 
-            'CS' for single-phase triplex
-        nh (int): directly specify the number of houses; an alternative to 
-            loadkw and house_avg_kw
-        loadkw (float): total load kW that the houses will represent; with 
-            house_avg_kw, an alternative to nh
-        house_avg_kw (float): average house load in kW; with loadkw, an 
-            alternative to nh
-        secondary_ft (float): if not None, the length of adequately sized 
-            secondary circuit from transformer to the meters
-        electric_cooling_fraction (float): fraction of houses to have air 
-            conditioners
-        solar_fraction (float): fraction of houses to have rooftop solar panels
-        storage_fraction (float): fraction of houses with solar panels that also
-            have residential storage systems
-        node_metrics_interval (int): if not None, the metrics collection interval 
-            in seconds for houses, meters, solar and storage at this node
-        random_seed (boolean): if True, reseed each function call. Default value 
-            False provides repeatability of output.
-    """
-    glm_modifier.defaults.house_nodes = {}
-    if not random_seed:
-        np.random.seed(0)
-    bTriplex = False
-    if 'S' in phs:
-        bTriplex = True
-    glm_modifier.defaults.storage_percentage = storage_fraction
-    glm_modifier.defaults.solar_percentage = solar_fraction
-    glm_modifier.defaults.electric_cooling_percentage = electric_cooling_fraction
-    lg_v_sm = 0.0
-    vnom = 120.0
-    if node_metrics_interval is not None:
-        glm_modifier.defaults.metrics_interval = node_metrics_interval
-    else:
-        glm_modifier.defaults.metrics_interval = 0
-    if nh is not None:
-        nhouse = nh
-    else:
-        nhouse = int((loadkw / house_avg_kw) + 0.5)
-        if nhouse > 0:
-            lg_v_sm = loadkw / house_avg_kw - nhouse  # >0 if we rounded down the number of houses
-    bldg, ti = selectResidentialBuilding(glm_modifier.defaults.rgnThermalPct[region - 1],
-                                         np.random.uniform(0, 1))  # TODO - these will all be identical!
-    if nhouse > 0:
-        # write the transformer and one billing meter at the house, with optional secondary circuit
-        if bTriplex:
-            xfkey = 'XF{:s}_{:d}'.format(phs[0], int(xfkva))
-            linekey = 'tpx_cfg_{:d}'.format(int(xfkva))
-            meter_class = 'triplex_meter'
-            line_class = 'triplex_line'
-        else:
-            xfkey = 'XF3_{:d}'.format(int(xfkva))
-            linekey = 'quad_cfg_{:d}'.format(int(xfkva))
-            meter_class = 'meter'
-            line_class = 'overhead_line'
-        if secondary_ft is None:
-            xfmr_meter = '{:s}_mtr'.format(node)  # same as the house meter
-        else:
-            xfmr_meter = '{:s}_xfmtr'.format(node)  # needs its own secondary meter
-        if (glm_modifier.defaults.solar_percentage > 0.0) or (glm_modifier.defaults.storage_percentage) > 0.0:
-            if bTriplex:
-                # waiting for the add comment method to be added to the modifier class
-                #print('// inverter base voltage for volt-var functions, on triplex circuit', file=fp)
-                glm_modifier.model.define_lines.append("#define INV_VBASE=240.0")
-            else:
-                # waiting for the add comment method to be added to the modifier class
-                #print('// inverter base voltage for volt-var functions, on 208-V three-phase circuit', file=fp)
-                glm_modifier.model.define_lines.append("#define INV_VBASE=208.0")
-
-        params = dict()
-        name = '{:s}_xfmr'.format(node)
-        params["phases"] = '{:s};'.format(phs)
-        params["from"] = '{:s}'.format(node)
-        params["to"] = '{:s}'.format(xfmr_meter)
-        params["configuration"] = '{:s}'.format(xfkey)
-        glm_modifier.add_object("transformer", name, params)
-
-        if secondary_ft is not None:
-            params2 = dict()
-            name = '{:s}'.format(xfmr_meter)
-            params2["phases"] = '{:s}'.format(phs)
-            params2["nominal_voltage"] = '{:.2f};'.format(vnom)
-            glm_modifier.add_object('{:s} {{'.format(meter_class), name, params2)
-            params3 = dict()
-            name = '{:s}_secondary;'.format(node)
-            params3["phases"] = '{:s};'.format(phs)
-            params3["from"] = '{:s};'.format(xfmr_meter)
-            params3["to"] = '{:s}_mtr'.format(node)
-            params3["length"] = '{:.1f};'.format(secondary_ft)
-            params3["configuration"] = '{:s}'.format(linekey)
-            glm_modifier.add_object('{:s} {{'.format(line_class), name, params3)
-        params4 = dict()
-        name = '{:s}_mtr;'.format(node)
-        params4["phases"] = '{:s};'.format(phs)
-        params4["nominal_voltage"] = '{:.2f}'.format(vnom)
-        add_tariff(glm_modifier, params4)
-        glm_modifier.add_object('{:s} {{'.format(meter_class), name, params4)
-        if glm_modifier.defaults.metrics_interval > 0:
-            params5 = dict()
-            params5["parent"] = name
-            params5["interval"] = str(glm_modifier.defaults.metrics_interval)
-        glm_modifier.add_object('{:s} {{'.format(meter_class), name, params5)
-        # write all the houses on that meter
-        glm_modifier.defaults.house_nodes[node] = [nhouse, region, lg_v_sm, phs, bldg, ti]
-        add_houses(glm_modifier, node, vnom, bIgnoreThermostatSchedule=False, bWriteService=False, bTriplex=bTriplex,
-                     setpoint_offset=1.0)
-    else:
-        print('// Zero houses at {:s} phases {:s}'.format(node, phs))
-        #waiting for the add comment methods to be added to modifier class
-        #print('// Zero houses at {:s} phases {:s}'.format(node, phs), file=fp)
-
-
-# ***************************************************************************************************
-# ***************************************************************************************************
-
-<<<<<<< HEAD
-def populate_feeder(glm_modifier, configfile=None, config=None, taxconfig=None, fgconfig=None):
-    """Wrapper function that processes one feeder. One or two keyword arguments 
-    must be supplied.
-=======
-def populate_feeder(glm_modifier,configfile=None, config=None, taxconfig=None, fgconfig=None):
-    """Wrapper function that processes one feeder. One or two keyword arguments must be supplied.
->>>>>>> 797b350f
-
-    Args:
-        configfile (str): JSON file name for the feeder population data, 
-            mutually exclusive with config
-        config (dict): dictionary of feeder population data already read in, 
-            mutually exclusive with configfile
-        taxconfig (dict): dictionary of custom taxonomy data for ERCOT processing
-        targetdir (str): directory to receive the output files, defaults to 
-            ./CaseName
-    """
-
-    if configfile is not None:
-        checkResidentialBuildingTable()
-    # we want the same pseudo-random variables each time, for repeatability
-    np.random.seed(0)
-
-    if config is None:
-        lp = open(configfile).read()
-        config = json.loads(lp)
-    # if fgconfig is not None:
-    #     fgfile = open(fgconfig).read()
-    #     ConfigDict = json.loads(fgfile)
-
-    rootname = config['BackboneFiles']['TaxonomyChoice']
-    tespdir = os.path.expandvars(os.path.expanduser(config['SimulationConfig']['SourceDirectory']))
-    glm_modifier.defaults.glmpath = tespdir + '/feeders/'
-    glm_modifier.defaults.supportpath = ''  # tespdir + '/schedules'
-    glm_modifier.defaults.weatherpath = ''  # tespdir + '/weather'
-    if 'NamePrefix' in config['BackboneFiles']:
-        glm_modifier.defaults.name_prefix = config['BackboneFiles']['NamePrefix']
-    if 'WorkingDirectory' in config['SimulationConfig']:
-        glm_modifier.defaults.outpath = config['SimulationConfig']['WorkingDirectory'] + '/'  # for full-order DSOT
-    #      outpath = './' + config['SimulationConfig']['CaseName'] + '/'
-    else:
-        # outpath = './' + config['SimulationConfig']['CaseName'] + '/'
-        glm_modifier.defaults.outpath = './' + config['SimulationConfig']['CaseName'] + '/'
-    glm_modifier.defaults.starttime = config['SimulationConfig']['StartTime']
-    glm_modifier.defaults.endtime = config['SimulationConfig']['EndTime']
-    glm_modifier.defaults.timestep = int(config['FeederGenerator']['MinimumStep'])
-    glm_modifier.defaults.metrics_interval = int(config['FeederGenerator']['MetricsInterval'])
-    glm_modifier.defaults.electric_cooling_percentage = 0.01 * float(
-        config['FeederGenerator']['ElectricCoolingPercentage'])
-    glm_modifier.defaults.water_heater_percentage = 0.01 * float(config['FeederGenerator']['WaterHeaterPercentage'])
-    glm_modifier.defaults.water_heater_participation = 0.01 * float(
-        config['FeederGenerator']['WaterHeaterParticipation'])
-    glm_modifier.defaults.solar_percentage = 0.01 * float(config['FeederGenerator']['SolarPercentage'])
-    glm_modifier.defaults.storage_percentage = 0.01 * float(config['FeederGenerator']['StoragePercentage'])
-    glm_modifier.defaults.solar_inv_mode = config['FeederGenerator']['SolarInverterMode']
-    glm_modifier.defaults.storage_inv_mode = config['FeederGenerator']['StorageInverterMode']
-    glm_modifier.defaults.weather_file = config['WeatherPrep']['DataSource']
-    glm_modifier.defaults.bill_mode = config['FeederGenerator']['BillingMode']
-    glm_modifier.defaults.kwh_price = float(config['FeederGenerator']['Price'])
-    glm_modifier.defaults.monthly_fee = float(config['FeederGenerator']['MonthlyFee'])
-    glm_modifier.defaults.tier1_energy = float(config['FeederGenerator']['Tier1Energy'])
-    glm_modifier.defaults.tier1_price = float(config['FeederGenerator']['Tier1Price'])
-    glm_modifier.defaults.tier2_energy = float(config['FeederGenerator']['Tier2Energy'])
-    glm_modifier.defaults.tier2_price = float(config['FeederGenerator']['Tier2Price'])
-    glm_modifier.defaults.tier3_energy = float(config['FeederGenerator']['Tier3Energy'])
-    glm_modifier.defaults.tier3_price = float(config['FeederGenerator']['Tier3Price'])
-    glm_modifier.defaults.Eplus_Bus = config['EplusConfiguration']['EnergyPlusBus']
-    glm_modifier.defaults.Eplus_Volts = float(config['EplusConfiguration']['EnergyPlusServiceV'])
-    glm_modifier.defaults.Eplus_kVA = float(config['EplusConfiguration']['EnergyPlusXfmrKva'])
-    glm_modifier.defaults.transmissionXfmrMVAbase = float(config['PYPOWERConfiguration']['TransformerBase'])
-    glm_modifier.defaults.transmissionVoltage = 1000.0 * float(config['PYPOWERConfiguration']['TransmissionVoltage'])
-    glm_modifier.defaults.latitude = float(config['WeatherPrep']['Latitude'])
-    glm_modifier.defaults.longitude = float(config['WeatherPrep']['Longitude'])
-    glm_modifier.defaults.altitude = float(config['WeatherPrep']['Altitude'])
-    glm_modifier.defaults.tz_meridian = float(config['WeatherPrep']['TZmeridian'])
-    if 'AgentName' in config['WeatherPrep']:
-        glm_modifier.defaults.weatherName = config['WeatherPrep']['AgentName']
-
-    glm_modifier.defaults.house_nodes = {}
-    glm_modifier.defaults.small_nodes = {}
-    glm_modifier.defaults.comm_loads = {}
-
-    if taxconfig is not None:
-        print('called with a custom taxonomy configuration')
-        forERCOT = True
-
-        if rootname in taxconfig['backbone_feeders']:
-            taxrow = taxconfig['backbone_feeders'][rootname]
-            vll = taxrow['vll']
-            vln = taxrow['vln']
-            avg_house = taxrow['avg_house']
-            avg_comm = taxrow['avg_comm']
-            glm_modifier.defaults.fncs_case = config['SimulationConfig']['CaseName']
-            glm_modifier.defaults.glmpath = taxconfig['glmpath']
-            glm_modifier.defaults.outpath = taxconfig['outpath']
-            glm_modifier.defaults.supportpath = taxconfig['supportpath']
-            glm_modifier.defaults.weatherpath = taxconfig['weatherpath']
-            print(glm_modifier.defaults.fncs_case, rootname, vll, vln, avg_house, avg_comm,
-                  glm_modifier.defaults.glmpath, glm_modifier.defaults.outpath, glm_modifier.defaults.supportpath,
-                  glm_modifier.defaults.weatherpath)
-            ProcessTaxonomyFeeder(glm_modifier.defaults.fncs_case, rootname, vll, vln, avg_house,
-                                  avg_comm)  # need a name_prefix mechanism
-        else:
-            print(rootname, 'not found in taxconfig backbone_feeders')
-    else:
-        print('using the built-in taxonomy')
-        print(rootname, 'to', glm_modifier.defaults.outpath, 'using', glm_modifier.defaults.weather_file)
-        print('times', glm_modifier.defaults.starttime, glm_modifier.defaults.endtime)
-        print('steps', glm_modifier.defaults.timestep, glm_modifier.defaults.metrics_interval)
-        print('hvac', glm_modifier.defaults.electric_cooling_percentage)
-        print('pv', glm_modifier.defaults.solar_percentage, glm_modifier.defaults.solar_inv_mode)
-        print('storage', glm_modifier.defaults.storage_percentage, glm_modifier.defaults.storage_inv_mode)
-        print('billing', glm_modifier.defaults.kwh_price, glm_modifier.defaults.monthly_fee)
-        for c in glm_modifier.defaults.taxchoice:
-            if c[0] == rootname:
-                glm_modifier.defaults.fncs_case = config['SimulationConfig']['CaseName']
-                ProcessTaxonomyFeeder(glm_modifier.defaults.fncs_case, c[0], c[1], c[2], c[3], c[4])
-
-
-#                quit()
-
-# ***************************************************************************************************
-# ***************************************************************************************************
-
-def populate_all_feeders(glm_modifier, outpath):
-    """Wrapper function that batch processes all taxonomy feeders in the 
-    casefiles table (see source file)
-    """
-    print(glm_modifier.defaults.casefiles)
-    if sys.platform == 'win32':
-        batname = 'run_all.bat'
-    else:
-        batname = 'run_all.sh'
-    op = open(outpath + batname, 'w')
-    file_name_string = glm_modifier.defaults.casefiles[0][0]
-    print(file_name_string)
-    print('gridlabd -D WANT_VI_DUMP=1 -D METRICS_FILE=' + file_name_string + '.json', file_name_string + '.glm', file=op)
-    op.close()
-    outname = glm_modifier.defaults.casefiles[0][0]
-    glm_modifier.defaults.work_path = outpath
-    ProcessTaxonomyFeeder(glm_modifier,outname,glm_modifier.defaults.casefiles[0][0],
-                          glm_modifier.defaults.casefiles[0][1],
-                          glm_modifier.defaults.casefiles[0][2],
-                          glm_modifier.defaults.casefiles[0][3],
-                          glm_modifier.defaults.casefiles[0][4])
-
-# ***************************************************************************************************
-# ***************************************************************************************************
-
-if __name__ == "__main__":
-
-    test_modifier = initialize_glm_modifier("/home/d3k205/tesp/data/feeders/R1-12.47-1.glm")
-    populate_all_feeders(test_modifier, "/home/d3k205/")
-    test_modifier.write_model("/home/d3k205/test.glm")
-
-
-
-
+
+# Copyright (C) 2018-2020 Battelle Memorial Institute
+# file: feederGenerator.py
+"""Replaces ZIP loads with houses, and optional storage and solar generation.
+
+As this module populates the feeder backbone with houses and DER, it uses
+the Networkx package to perform graph-based capacity analysis, upgrading
+fuses, transformers and lines to serve the expected load. Transformers have
+a margin of 20% to avoid overloads, while fuses have a margin of 150% to
+avoid overloads. These can be changed by editing tables and variables in the
+source file.
+
+There are two kinds of house populating methods implemented:
+
+    * :Feeders with Service Transformers: This case applies to the full PNNL 
+    taxonomy feeders. Do not specify the *taxchoice* argument to 
+    *populate_feeder*. Each service transformer receiving houses will have a 
+    short service drop and a small number of houses attached.
+
+    * :Feeders without Service Transformers: This applies to the reduced-order 
+    ERCOT feeders. To invoke this mode, specify the *taxchoice* argument to 
+    *populate_feeder*. Each primary load to receive houses will have a large 
+    service transformer, large service drop and large number of houses attached.
+
+References:
+    `GridAPPS-D Feeder Models <https://github.com/GRIDAPPSD/Powergrid-Models>`_
+
+Public Functions:
+    :populate_feeder: processes one GridLAB-D input file
+
+Todo:
+    * Verify the level zero mobile home thermal integrity properties; these were
+     copied from the MATLAB feeder generator
+
+"""
+import sys
+import re
+import os.path
+import networkx as nx
+import numpy as np
+import pandas as pd
+import argparse
+import math
+import json
+import tesp_support.api.helpers as helper
+#import src.tesp_support.tesp_support.api.modify_GLM as helper
+import tesp_support.api.modify_GLM as glmmod
+#import src.tesp_support.tesp_support.api.modify_GLM as glmmod
+
+global c_p_frac
+extra_billing_meters = set()
+
+#***************************************************************************************************
+#***************************************************************************************************
+
+# EV population functions
+def process_nhts_data(data_file):
+    """
+    read the large nhts survey data file containing driving data, process it and return a dataframe
+    Args:
+        data_file: path of the file
+    Returns:
+        dataframe containing start_time, end_time, travel_day (weekday/weekend) and daily miles driven
+    """
+    # Read data from NHTS survey
+    df_data = pd.read_csv(data_file, index_col=[0, 1])
+    # filter based on trip leaving only from home and not from work or other places
+    # take the earliest time leaving from home of a particular vehicle
+    df_data_leave = df_data[df_data['WHYFROM'] == 1].groupby(level=['HOUSEID', 'VEHID']).min()[['STRTTIME', 'TRAVDAY']]
+    # filter based on trip arriving only at home and not at work or other places
+    # take the latest time arriving at home of a particular vehicle
+    df_data_arrive = df_data[df_data['WHYTO'] == 1].groupby(level=['HOUSEID', 'VEHID']).max()[['ENDTIME', 'TRAVDAY']]
+    # take the sum of trip miles by a particular vehicle in a day
+    df_data_miles = df_data.groupby(level=['HOUSEID', 'VEHID']).sum()['TRPMILES']
+    # limit daily miles to maximum possible range of EV from the ev model data as EVs cant travel more
+    # than the range in a day if we don't consider the highway charging
+    max_ev_range = max(ev_metadata['Range (miles)'].values())
+    df_data_miles = df_data_miles[df_data_miles < max_ev_range]
+    df_data_miles = df_data_miles[df_data_miles > 0]
+
+    # combine all 4 parameters: starttime, endtime, total_miles, travel_day.
+    # Ignore vehicle ids that don't have both leaving and arrival time at home
+    temp = df_data_leave.merge(df_data_arrive['ENDTIME'], left_index=True, right_index=True)
+    df_fin = temp.merge(df_data_miles, left_index=True, right_index=True)
+    return df_fin
+
+#***************************************************************************************************
+#***************************************************************************************************
+
+def selectEVmodel(evTable, prob):
+    """ Selects the building and vintage type
+    Args:
+        evTable (dict): models probability list
+        prob (?): probability
+    """
+    total = 0
+    for name, pr in evTable.items():
+        total += pr
+        if total >= prob:
+            return name
+    raise UserWarning('EV model sale distribution does not sum to 1!')
+#***************************************************************************************************
+#***************************************************************************************************
+def match_driving_schedule(ev_range, ev_mileage, ev_max_charge):
+    """ Method to match the schedule of each vehicle from NHTS data based on vehicle ev_range"""
+    # let's pick a daily travel mile randomly from the driving data that is less than the ev_range-margin to ensure
+    # we can always maintain reserved soc level in EV
+    while True:
+        mile_ind = np.random.randint(0, len(ev_driving_metadata['TRPMILES']))
+        daily_miles = ev_driving_metadata['TRPMILES'].iloc[mile_ind]
+        if ev_range * 0.0 < daily_miles < ev_range * (1 - ev_reserved_soc / 100):
+            break
+    daily_miles = max(daily_miles, ev_range * 0.2)
+    home_leave_time = ev_driving_metadata['STRTTIME'].iloc[mile_ind]
+    home_arr_time = ev_driving_metadata['ENDTIME'].iloc[mile_ind]
+    home_duration = get_duration(home_arr_time, home_leave_time)
+
+    # check if home_duration is enough to charge for daily_miles driven + margin
+    margin_miles = daily_miles * 0.10  # 10% extra miles
+    charge_hour_need = (daily_miles + margin_miles) / (ev_max_charge * ev_mileage)  # hours
+    # since during v1g or v2g mode, we only allow charging start at the start of the next hour after vehicle
+    # come home and charging must end at the full hour just before vehicle leaves home,
+    # the actual chargeable hours duration may be smaller than the car home duration by maximum 2 hours.
+    min_home_need = charge_hour_need + 2
+    if min_home_need >= 23:
+        raise UserWarning('A particular EV can not be charged fully even within 23 hours!')
+    if home_duration < min_home_need * 3600:  # if home duration is less than required minimum
+        home_duration = min_home_need * 3600
+    if home_duration > 23 * 3600:
+        home_duration = 23 * 3600 - 1  # -1 to ensure work duration is not 0 with 1 hour commute time
+    # update home arrival time
+    home_arr_time = subtract_hhmm_secs(home_leave_time, home_duration)
+
+    # estimate work duration and arrival time
+    commute_duration = min(3600, 24 * 3600 - home_duration)  # in secs, maximum 1 hour: 30 minutes for work-home and
+    # 30 minutes for home-work. If remaining time is less than an hour,
+    # make that commute time, but it should not occur as maximum home duration is always less than 23 hours
+    work_duration = max(24 * 3600 - (home_duration + commute_duration), 1)  # remaining time at work
+    # minimum work duration is 1 second to avoid 0 that may give error in GridLABD sometimes
+    work_arr_secs = get_secs_from_hhmm(home_leave_time) + commute_duration / 2
+    if work_arr_secs > 24 * 3600:  # if midnight crossing
+        work_arr_secs = work_arr_secs - 24 * 3600
+    work_arr_time = get_hhmm_from_secs(work_arr_secs)
+
+    driving_sch = {'daily_miles': daily_miles,
+                   'home_arr_time': int(home_arr_time),
+                   'home_leave_time': int(home_leave_time),
+                   'home_duration': home_duration,
+                   'work_arr_time': int(work_arr_time),
+                   'work_duration': work_duration
+                   }
+    return driving_sch
+#***************************************************************************************************
+#***************************************************************************************************
+
+def is_drive_time_valid(drive_sch):
+    """
+    checks if work arrival time and home arrival time adds up properly
+    Args:
+        drive_sch:
+    Returns:
+         true or false
+    """
+    home_leave_time = add_hhmm_secs(drive_sch['home_arr_time'], drive_sch['home_duration'])
+    commute_secs = min(3600, 24 * 3600 - drive_sch['home_duration'])
+    work_arr_time = add_hhmm_secs(home_leave_time, commute_secs / 2)
+    work_duration = 24 * 3600 - drive_sch['home_duration'] - commute_secs
+    if work_arr_time != drive_sch['work_arr_time'] or round(work_duration/60) != round(drive_sch['work_duration']/60):
+        return False
+    return True
+#***************************************************************************************************
+#***************************************************************************************************
+
+
+
+
+
+
+
+
+
+
+def add_node_house_configs (glm_modifier, xfkva, xfkvll, xfkvln, phs, want_inverter=False):
+  """Writes transformers, inverter settings for GridLAB-D houses at a primary load point.
+
+  An aggregated single-phase triplex or three-phase quadriplex line configuration is also
+  written, based on estimating enough parallel 1/0 AA to supply xfkva load.
+  This function should only be called once for each combination of xfkva and phs to use,
+  and it should be called before write_node_houses.
+
+  Args:
+      fp (file): Previously opened text file for writing; the caller closes it.
+      xfkva (float): the total transformer size to serve expected load; make this big enough to avoid overloads
+      xfkvll (float): line-to-line voltage [kV] on the primary. The secondary voltage will be 208 three-phase
+      xfkvln (float): line-to-neutral voltage [kV] on the primary. The secondary voltage will be 120/240 for split secondary
+      phs (str): either 'ABC' for three-phase, or concatenation of 'A', 'B', and/or 'C' with 'S' for single-phase to triplex
+      want_inverter (boolean): True to write the IEEE 1547-2018 smarter inverter function setpoints
+  """
+  if want_inverter:
+    # print ('#define INVERTER_MODE=CONSTANT_PF', file=fp)
+    # print ('//#define INVERTER_MODE=VOLT_VAR', file=fp)
+    # print ('//#define INVERTER_MODE=VOLT_WATT', file=fp)
+    # print ('// default IEEE 1547-2018 settings for Category B', file=fp)
+    glm_modifier.model.define_lines.append("#define INV_V2=0.98")
+    glm_modifier.model.define_lines.append("#define INV_V2=0.98")
+    glm_modifier.model.define_lines.append("#define INV_V3=1.02")
+    glm_modifier.model.define_lines.append("#define INV_V4=1.08")
+    glm_modifier.model.define_lines.append("#define INV_Q1=0.44")
+    glm_modifier.model.define_lines.append("#define INV_Q2=0.00")
+    glm_modifier.model.define_lines.append("#define INV_Q3=0.00")
+    glm_modifier.model.define_lines.append("#define INV_Q4=-0.44")
+    glm_modifier.model.define_lines.append("#define INV_VIN=200.0")
+    glm_modifier.model.define_lines.append("#define INV_IIN=32.5")
+    glm_modifier.model.define_lines.append("#define INV_VVLOCKOUT=300.0")
+    glm_modifier.model.define_lines.append("#define INV_VW_V1=1.05 // 1.05833")
+    glm_modifier.model.define_lines.append("define INV_VW_V2=1.10")
+    glm_modifier.model.define_lines.append("#define INV_VW_P1=1.0")
+    glm_modifier.model.define_lines.append("#define INV_VW_P2=0.0")
+  if 'S' in phs:
+    for secphs in phs.rstrip('S'):
+      xfkey = 'XF{:s}_{:d}'.format (secphs, int(xfkva))
+      add_xfmr_config (glm_modifier, xfkey, secphs + 'S', kvat=xfkva, vnom=None, vsec=120.0, install_type='PADMOUNT', vprimll=None, vprimln=1000.0*xfkvln)
+      add_kersting_triplex (glm_modifier, xfkva)
+  else:
+    xfkey = 'XF3_{:d}'.format (int(xfkva))
+    add_xfmr_config (glm_modifier, xfkey, phs, kvat=xfkva, vnom=None, vsec=208.0, install_type='PADMOUNT', vprimll=1000.0*xfkvll, vprimln=None)
+    add_kersting_quadriplex (glm_modifier, xfkva)
+
+#***************************************************************************************************
+#***************************************************************************************************
+
+def add_kersting_quadriplex (glm_modifier, kva):
+  """Writes a quadriplex_line_configuration based on 1/0 AA example from Kersting's book
+
+  The conductor capacity is 202 amps, so the number of triplex in parallel will be kva/sqrt(3)/0.208/202
+  """
+  params = dict()
+  params["key"]= 'quad_cfg_{:d}'.format (int(kva))
+  params["amps"] = kva / math.sqrt(3.0) / 0.208
+  params["npar"] = math.ceil (params["amps"] / 202.0)
+  params["apar"] = 202.0 * params["npar"]
+  params["scale"] = 5280.0 / 100.0 / params["npar"]  # for impedance per mile of parallel circuits
+  params["r11"] = 0.0268 * params["scale"]
+  params["x11"] = 0.0160 * params["scale"]
+  params["r12"] = 0.0080 * params["scale"]
+  params["x12"] = 0.0103 * params["scale"]
+  params["r13"] = 0.0085 * params["scale"]
+  params["x13"] = 0.0095 * params["scale"]
+  params["r22"] = 0.0258 * params["scale"]
+  params["x22"] = 0.0176 * params["scale"]
+  glm_modifier.add_object("line_configuration", params["key"], params)
+
+#***************************************************************************************************
+#***************************************************************************************************
+
+def add_kersting_triplex (glm_modifier, kva):
+  """Writes a triplex_line_configuration based on 1/0 AA example from Kersting's book
+
+  The conductor capacity is 202 amps, so the number of triplex in parallel will be kva/0.12/202
+  """
+  params = dict()
+  params["key"] = 'tpx_cfg_{:d}'.format (int(kva))
+  params["amps"] = kva / 0.12
+  params["npar"] = math.ceil (params["amps"] / 202.0)
+  params["apar"] = 202.0 * params["npar"]
+  params["scale"] = 5280.0 / 100.0 / params["npar"]  # for impedance per mile of parallel circuits
+  params["r11"] = 0.0271 * params["scale"]
+  params["x11"] = 0.0146 * params["scale"]
+  params["r12"] = 0.0087 * params["scale"]
+  params["x12"] = 0.0081 * params["scale"]
+  glm_modifier.add_object("triplex_line_configuration", params["key"], params)
+
+#***************************************************************************************************
+#***************************************************************************************************
+
+def union_of_phases(phs1, phs2):
+    """Collect all phases on both sides of a connection
+
+    Args:
+        phs1 (str): first phasing
+        phs2 (str): second phasing
+
+    Returns:
+        str: union of phs1 and phs2
+    """
+    phs = ''
+    if 'A' in phs1 or 'A' in phs2:
+        phs += 'A'
+    if 'B' in phs1 or 'B' in phs2:
+        phs += 'B'
+    if 'C' in phs1 or 'C' in phs2:
+        phs += 'C'
+    if 'S' in phs1 or 'S' in phs2:
+        phs += 'S'
+    return phs
+
+#***************************************************************************************************
+#***************************************************************************************************
+
+def accumulate_load_kva(data):
+    """Add up the total kva in a load-bearing object instance
+
+    Considers constant_power_A/B/C/1/2/12 and power_1/2/12 attributes
+
+    Args:
+        data (dict): dictionary of data for a selected GridLAB-D instance
+    """
+    kva = 0.0
+    if 'constant_power_A' in data:
+        kva += parse_kva(data['constant_power_A'])
+    if 'constant_power_B' in data:
+        kva += parse_kva(data['constant_power_B'])
+    if 'constant_power_C' in data:
+        kva += parse_kva(data['constant_power_C'])
+    if 'constant_power_1' in data:
+        kva += parse_kva(data['constant_power_1'])
+    if 'constant_power_2' in data:
+        kva += parse_kva(data['constant_power_2'])
+    if 'constant_power_12' in data:
+        kva += parse_kva(data['constant_power_12'])
+    if 'power_1' in data:
+        kva += parse_kva(data['power_1'])
+    if 'power_2' in data:
+        kva += parse_kva(data['power_2'])
+    if 'power_12' in data:
+        kva += parse_kva(data['power_12'])
+    return kva
+
+#***************************************************************************************************
+#***************************************************************************************************
+
+def log_model(model, h):
+    """Prints the whole parsed model for debugging
+
+    Args:
+        model (dict): parsed GridLAB-D model
+        h (dict): object ID hash
+    """
+    for t in model:
+        print(t+':')
+        for o in model[t]:
+            print('\t'+o+':')
+            for p in model[t][o]:
+                if ':' in model[t][o][p]:
+                    print('\t\t'+p+'\t-->\t'+h[model[t][o][p]])
+                else:
+                    print('\t\t'+p+'\t-->\t'+model[t][o][p])
+#***************************************************************************************************
+#***************************************************************************************************
+
+
+def randomize_commercial_skew(glm_modifier):
+    sk = glm_modifier.defaults.commercial_skew_std * np.random.randn()
+    if sk < -glm_modifier.defaults.commercial_skew_max:
+        sk = -glm_modifier.defaults.commercial_skew_max
+    elif sk > glm_modifier.defaults.commercial_skew_max:
+        sk = glm_modifier.defaults.commercial_skew_x
+    return sk
+
+#***************************************************************************************************
+#***************************************************************************************************
+
+
+def is_edge_class(s):
+    """Identify switch, fuse, recloser, regulator, transformer, overhead_line, 
+    underground_line and triplex_line instances
+
+    Edge class is networkx terminology. In GridLAB-D, edge classes are called 
+    links.
+
+    Args:
+        s (str): the GridLAB-D class name
+
+    Returns:
+        Boolean: True if an edge class, False otherwise
+    """
+    if s == 'switch':
+        return True
+    if s == 'fuse':
+        return True
+    if s == 'recloser':
+        return True
+    if s == 'regulator':
+        return True
+    if s == 'transformer':
+        return True
+    if s == 'overhead_line':
+        return True
+    if s == 'underground_line':
+        return True
+    if s == 'triplex_line':
+        return True
+    return False
+
+#***************************************************************************************************
+#***************************************************************************************************
+
+def is_node_class(s):
+    """Identify node, load, meter, triplex_node or triplex_meter instances
+
+    Args:
+        s (str): the GridLAB-D class name
+
+    Returns:
+        Boolean: True if a node class, False otherwise
+    """
+    if s == 'node':
+        return True
+    if s == 'load':
+        return True
+    if s == 'meter':
+        return True
+    if s == 'triplex_node':
+        return True
+    if s == 'triplex_meter':
+        return True
+    return False
+
+#***************************************************************************************************
+#***************************************************************************************************
+
+def parse_kva_old(arg):
+    """Parse the kVA magnitude from GridLAB-D P+jQ volt-amperes in rectangular form
+
+    DEPRECATED
+
+    Args:
+        cplx (str): the GridLAB-D P+jQ value
+
+    Returns:
+        float: the parsed kva value
+    """
+    tok = arg.strip('; MWVAKdrij')
+    nsign = nexp = ndot = 0
+    for i in range(len(tok)):
+        if (tok[i] == '+') or (tok[i] == '-'):
+            nsign += 1
+        elif (tok[i] == 'e') or (tok[i] == 'E'):
+            nexp += 1
+        elif tok[i] == '.':
+            ndot += 1
+        if nsign == 2 and nexp == 0:
+            kpos = i
+            break
+        if nsign == 3:
+            kpos = i
+            break
+
+    vals = [tok[:kpos],tok[kpos:]]
+#    print(arg,vals)
+
+    vals = [float(v) for v in vals]
+
+    if 'd' in arg:
+        vals[1] *= (math.pi / 180.0)
+        p = vals[0] * math.cos(vals[1])
+        q = vals[0] * math.sin(vals[1])
+    elif 'r' in arg:
+        p = vals[0] * math.cos(vals[1])
+        q = vals[0] * math.sin(vals[1])
+    else:
+        p = vals[0]
+        q = vals[1]
+
+    if 'KVA' in arg:
+        p *= 1.0
+        q *= 1.0
+    elif 'MVA' in arg:
+        p *= 1000.0
+        q *= 1000.0
+    else:  # VA
+        p /= 1000.0
+        q /= 1000.0
+
+    return math.sqrt (p*p + q*q)
+
+#***************************************************************************************************
+#***************************************************************************************************
+
+def parse_kva(cplx): # this drops the sign of p and q
+    """Parse the kVA magnitude from GridLAB-D P+jQ volt-amperes in rectangular form
+
+    Args:
+        cplx (str): the GridLAB-D P+jQ value
+
+    Returns:
+        float: the parsed kva value
+    """
+    toks = list(filter(None,re.split('[\+j-]',cplx)))
+    p = float(toks[0])
+    q = float(toks[1])
+    return 0.001 * math.sqrt(p*p + q*q)
+
+#***************************************************************************************************
+#***************************************************************************************************
+
+def selectResidentialBuilding(rgnTable,prob):
+    """Writes volt-var and volt-watt settings for solar inverters
+
+    Args:
+        op (file): an open GridLAB-D input file
+    """
+    row = 0
+    total = 0
+    for row in range(len(rgnTable)):
+        for col in range(len(rgnTable[row])):
+            total += rgnTable[row][col]
+            if total >= prob:
+                return row, col
+    row = len(rgnTable) - 1
+    col = len(rgnTable[row]) - 1
+    return row, col
+
+
+#***************************************************************************************************
+#***************************************************************************************************
+# -----------fraction of income level in a given dso type and state---------
+# index 0 is the income level:
+#   0 = Low
+#   1 = Middle - No longer using Moderate
+#   2 = Upper
+def getDsoIncomeLevelTable():
+    income_mat = res_bldg_metadata['income_level'][state][res_dso_type]
+    dsoIncomePct = {key: income_mat[key] for key in income_level} # Create new dictionary only with income levels of interest
+    dsoIncomePct = list(dsoIncomePct.values())
+    dsoIncomePct = [round(i/sum(dsoIncomePct),4) for i in dsoIncomePct] # Normalize so array adds up to 1
+    # now check if the sum of all values is 1
+    total = 0
+    for row in range(len(dsoIncomePct)):
+        total += dsoIncomePct[row]
+    if total > 1.01 or total < 0.99:
+        raise UserWarning('Income level distribution does not sum to 1!')
+    return dsoIncomePct
+
+#***************************************************************************************************
+#***************************************************************************************************
+
+def selectIncomeLevel(incTable, prob):
+    """ Selects the income level with region and probability
+
+    Args:
+        rgnTable:
+        prob:
+    """
+    total = 0
+    for row in range(len(incTable)):
+        total += incTable[row]
+        if total >= prob:
+            return row
+    row = len(incTable) - 1
+    return row
+
+
+#***************************************************************************************************
+#***************************************************************************************************
+def buildingTypeLabel (glm_modifier, rgn, bldg, ti):
+    """Formatted name of region, building type name and thermal integrity level
+
+    Args:
+        rgn (int): region number 1..5
+        bldg (int): 0 for single-family, 1 for apartment, 2 for mobile home
+        ti (int): thermal integrity level, 0..6 for single-family, only 0..2 
+            valid for apartment or mobile home
+    """
+    return glm_modifier.defaults.rgnName[rgn-1] + ': ' +  glm_modifier.defaults.bldgTypeName[bldg] + ': TI Level ' + str (ti+1)
+#***************************************************************************************************
+#***************************************************************************************************
+
+def Find3PhaseXfmr (glm_modifier, kva):
+    """Select a standard 3-phase transformer size, with data
+
+    Standard sizes are 30, 45, 75, 112.5, 150, 225, 300, 500, 750, 1000, 1500,
+    2000, 2500, 3750, 5000, 7500 or 10000 kVA
+
+    Args:
+        kva (float): the minimum transformer rating
+
+    Returns:
+        [float,float,float,float,float]: the kva, %r, %x, %no-load loss, 
+            %magnetizing current
+    """
+    for row in glm_modifier.defaults.three_phase:
+        if row[0] >= kva:
+            return row[0], 0.01 * row[1], 0.01 * row[2], 0.01 * row[3], 0.01 * row[4]
+    return Find3PhaseXfmrKva(kva),0.01,0.08,0.005,0.01
+
+
+#***************************************************************************************************
+#***************************************************************************************************
+
+def Find1PhaseXfmr (glm_modifier, kva):
+    """Select a standard 1-phase transformer size, with data
+
+    Standard sizes are 5, 10, 15, 25, 37.5, 50, 75, 100, 167, 250, 333 or 500 kVA
+
+    Args:
+        kva (float): the minimum transformer rating
+
+    Returns:
+        [float,float,float,float,float]: the kva, %r, %x, %no-load loss, 
+            %magnetizing current
+    """
+    for row in glm_modifier.defaults.single_phase:
+        if row[0] >= kva:
+            return row[0], 0.01 * row[1], 0.01 * row[2], 0.01 * row[3], 0.01 * row[4]
+    return Find1PhaseXfmrKva(kva),0.01,0.06,0.005,0.01
+
+#***************************************************************************************************
+#***************************************************************************************************
+def Find3PhaseXfmrKva (glm_modifier, kva):
+    """Select a standard 3-phase transformer size, with some margin
+
+    Standard sizes are 30, 45, 75, 112.5, 150, 225, 300, 500, 750, 1000, 1500,
+    2000, 2500, 3750, 5000, 7500 or 10000 kVA
+
+    Args:
+        kva (float): the minimum transformer rating
+
+    Returns:
+        float: the kva size, or 0 if none found
+    """
+    kva *= glm_modifier.defaults.xfmrMargin
+    for row in glm_modifier.defaults.three_phase:
+        if row[0] >= kva:
+            return row[0]
+    n10 = int ((kva + 5000.0) / 10000.0)
+    return 500.0 * n10
+
+#***************************************************************************************************
+#***************************************************************************************************
+
+
+def Find1PhaseXfmrKva (glm_modifier, kva):
+    """Select a standard 1-phase transformer size, with some margin
+
+    Standard sizes are 5, 10, 15, 25, 37.5, 50, 75, 100, 167, 250, 333 or 500 kVA
+
+    Args:
+        kva (float): the minimum transformer rating
+
+    Returns:
+        float: the kva size, or 0 if none found
+    """
+    kva *= glm_modifier.defaults.xfmrMargin
+    for row in glm_modifier.defaults.single_phase:
+        if row[0] >= kva:
+            return row[0]
+    n500 = int ((kva + 250.0) / 500.0)
+    return 500.0 * n500
+
+#***************************************************************************************************
+#***************************************************************************************************
+
+def checkResidentialBuildingTable(glm_modifier):
+    """Verify that the regional building parameter histograms sum to one
+    """
+
+    for tbl in range(len(glm_modifier.defaults.dsoThermalPct)):
+        total = 0
+        for row in range(len(glm_modifier.defaults.dsoThermalPct[tbl])):
+                for col in range(len(glm_modifier.defaults.dsoThermalPct[tbl][row])):
+                    total += glm_modifier.defaults.dsoThermalPct[tbl][row][col]
+        print(glm_modifier.defaults.rgnName[tbl],'rgnThermalPct sums to', '{:.4f}'.format(total))
+    for tbl in range(len(glm_modifier.defaults.bldgCoolingSetpoints)):
+        total = 0
+        for row in range(len(glm_modifier.defaults.bldgCoolingSetpoints[tbl])):
+                total += glm_modifier.defaults.bldgCoolingSetpoints[tbl][row][0]
+        print ('bldgCoolingSetpoints', tbl, 'histogram sums to', '{:.4f}'.format(total))
+    for tbl in range(len(glm_modifier.defaults.bldgHeatingSetpoints)):
+            total = 0
+    for row in range(len(glm_modifier.defaults.bldgHeatingSetpoints[tbl])):
+            total += glm_modifier.defaults.bldgHeatingSetpoints[tbl][row][0]
+    print ('bldgHeatingSetpoints', tbl, 'histogram sums to', '{:.4f}'.format(total))
+    for bldg in range(3):
+        binZeroReserve = glm_modifier.defaults.bldgCoolingSetpoints[bldg][0][0]
+        binZeroMargin = glm_modifier.defaults.bldgHeatingSetpoints[bldg][0][0] - binZeroReserve
+        if binZeroMargin < 0.0:
+            binZeroMargin = 0.0
+        #        print(bldg, binZeroReserve, binZeroMargin)
+        for cBin in range(1, 6):
+            denom = binZeroMargin
+            for hBin in range(1, glm_modifier.defaults.allowedHeatingBins[cBin]):
+                    denom += glm_modifier.defaults.bldgHeatingSetpoints[bldg][hBin][0]
+            glm_modifier.defaults.conditionalHeatingBinProb[bldg][cBin][0] = binZeroMargin / denom
+            for hBin in range(1, glm_modifier.defaults.allowedHeatingBins[cBin]):
+                    glm_modifier.defaults.conditionalHeatingBinProb[bldg][cBin][hBin] = glm_modifier.defaults.bldgHeatingSetpoints[bldg][hBin][0] / denom
+    # print('conditionalHeatingBinProb', conditionalHeatingBinProb)
+#***************************************************************************************************
+#***************************************************************************************************
+
+def selectThermalProperties(glm_modifier, bldgIdx, tiIdx):
+    """Retrieve the building thermal properties for a given type and integrity 
+    level
+
+    Args:
+        bldgIdx (int): 0 for single-family, 1 for apartment, 2 for mobile home
+        tiIdx (int): 0..7 for single-family, apartment or mobile home
+    """
+    if bldgIdx == 0:
+        tiProps = glm_modifier.defaults.singleFamilyProperties[tiIdx]
+    elif bldgIdx == 1:
+        tiProps = glm_modifier.defaults.apartmentProperties[tiIdx]
+    else:
+        tiProps = glm_modifier.defaults.mobileHomeProperties[tiIdx]
+    return tiProps
+
+
+#***************************************************************************************************
+#***************************************************************************************************
+
+def FindFuseLimit (glm_modifier, amps):
+    """ Find a Fuse size that's unlikely to melt during power flow
+
+    Will choose a fuse size of 40, 65, 100 or 200 Amps. If that's not large 
+    enough, will choose a recloser size of 280, 400, 560, 630 or 800 Amps. If 
+    that's not large enough, will choose a breaker size of 600 (skipped), 1200
+    or 2000 Amps. If that's not large enough, will choose 999999.
+
+    Args:
+        amps (float): the maximum load current expected; some margin will be added
+
+    Returns:
+        float: the GridLAB-D fuse size to insert
+    """
+    amps *= glm_modifier.defaults.fuseMargin
+    for row in glm_modifier.defaults.standard_fuses:
+        if row >= amps:
+            return row
+    for row in glm_modifier.defaults.standard_reclosers:
+        if row >= amps:
+            return row
+    for row in glm_modifier.defaults.standard_breakers:
+        if row >= amps:
+            return row
+    return 999999
+
+#***************************************************************************************************
+#***************************************************************************************************
+
+def selectSetpointBins (glm_modifier, bldg, rand):
+    """Randomly choose a histogram row from the cooling and heating setpoints
+    The random number for the heating setpoint row is generated internally.
+    Args:
+        bldg (int): 0 for single-family, 1 for apartment, 2 for mobile home
+        rand (float): random number [0..1] for the cooling setpoint row
+    """
+    cBin = hBin = 0
+    total = 0
+    tbl = glm_modifier.defaults.bldgCoolingSetpoints[bldg]
+    for row in range(len(tbl)):
+        total += tbl[row][0]
+        if total >= rand:
+            cBin = row
+            break
+    tbl = glm_modifier.defaults.conditionalHeatingBinProb[bldg][cBin]
+    rand_heat = np.random.uniform (0, 1)
+    total = 0
+    for col in range(len(tbl)):
+        total += tbl[col]
+        if total >= rand_heat:
+            hBin = col
+            break
+    glm_modifier.defaults.cooling_bins[bldg][cBin] -= 1
+    glm_modifier.defaults.heating_bins[bldg][hBin] -= 1
+    return glm_modifier.defaults.bldgCoolingSetpoints[bldg][cBin], glm_modifier.defaults.bldgHeatingSetpoints[bldg][hBin]
+#***************************************************************************************************
+#***************************************************************************************************
+
+
+def initialize_glm_modifier(glmfilepath):
+    glmMod = glmmod.GLMModifier()
+#    glm, success = glmMod.read_model("/home/d3k205/tesp/data/feeders/R1-12.47-1.glm")
+    glm, success = glmMod.read_model(glmfilepath)
+    if not success:
+        print('File not found or file not supported, exiting!')
+        return None
+    else:
+        return glmMod
+
+
+#***************************************************************************************************
+#***************************************************************************************************
+
+
+
+#fgconfig: path and name of the file that is to be used as the configuration json for loading
+#ConfigDict dictionary
+def initialize_config_dict(fgconfig):
+    global ConfigDict
+    global c_p_frac
+    if fgconfig is not None:
+        ConfigDict = {}
+        with open(fgconfig,'r') as fgfile:
+            confile = fgfile.read()
+            ConfigDict = json.loads(confile)
+            fgfile.close()
+        tval2 = ConfigDict['feedergenerator']['constants']
+        ConfigDict = tval2
+        cval1 = ConfigDict['c_z_frac']['value']
+        cval2 = ConfigDict['c_i_frac']['value']
+        #c_p_frac = 1.0 - ConfigDict['c_z_frac'] - ConfigDict['c_i_frac']
+        c_p_frac = 1.0 - cval1 - cval2
+#       fgfile.close()
+
+#***************************************************************************************************
+#***************************************************************************************************
+
+def add_solar_inv_settings (glm_modifier, params):
+    """Writes volt-var and volt-watt settings for solar inverters
+
+    Args:
+        op (file): an open GridLAB-D input file
+    """
+    #print ('    four_quadrant_control_mode ${' + name_prefix + 'INVERTER_MODE};', file=op)
+    params["four_quadrant_control_mode"] = glm_modifier.defaults.name_prefix + 'INVERTER_MODE'
+    params["V_base"] = '${INV_VBASE}'
+    params["V1"] = '${INV_V1}'
+    params["Q1"] = '${INV_Q1}'
+    params["V2"] = '${INV_V2}'
+    params["Q2"] = '${INV_Q2}'
+    params["V3"] = '${INV_V3}'
+    params["Q3"] = '${INV_Q3}'
+    params["V4"] = '${INV_V4}'
+    params["Q4"] = '${INV_Q4}'
+    params["V_In"] = '${INV_VIN}'
+    params["I_In"] = '${INV_IIN}'
+    params["volt_var_control_lockout"] = '${INV_VVLOCKOUT}'
+    params["VW_V1"] = '${INV_VW_V1}'
+    params["VW_V2"] = '${INV_VW_V2}'
+    params["VW_P1"] = '${INV_VW_P1}'
+    params["VW_P2"] = '${INV_VW_P2}'
+
+#***************************************************************************************************
+#***************************************************************************************************
+
+def add_tariff(glm_modifier, params):
+    """Writes tariff information to billing meters
+
+    Args:
+        op (file): an open GridLAB-D input file
+    """
+    params["bill_mode"] = glm_modifier.defaults.bill_mode
+    params["price"] = glm_modifier.defaults.kwh_price
+    params["monthly_fee"] = glm_modifier.defaults.monthly_fee
+    params["bill_day"] = "1"
+    if 'TIERED' in glm_modifier.defaults.bill_mode:
+        if glm_modifier.defaults.tier1_energy > 0.0:
+            params["first_tier_energy"] = glm_modifier.defaults.tier1_energy
+            params["first_tier_price"] = glm_modifier.defaults.tier1_price
+        if glm_modifier.defaults.tier2_energy > 0.0:
+            params["second_tier_energy"] = glm_modifier.defaults.tier2_energy
+            params["second_tier_price"] = glm_modifier.defaults.tier2_price
+        if glm_modifier.defaults.tier3_energy > 0.0:
+            params["third_tier_energy"] = glm_modifier.defaults.tier3_energy
+            params["third_tier_price"] = glm_modifier.defaults.tier3_price
+
+
+#***************************************************************************************************
+#***************************************************************************************************
+
+def getDsoThermalTable(income):
+    vintage_mat = res_bldg_metadata['housing_vintage'][state][res_dso_type][income]
+    df = pd.DataFrame(vintage_mat)
+    # df = df.transpose()
+    dsoThermalPct = np.zeros(shape=(3, 9))  # initialize array
+    dsoThermalPct[0] = (df['single_family_detached'] + df['single_family_attached']).values
+    dsoThermalPct[1] = (df['apartment_2_4_units'] + df['apartment_5_units']).values
+    dsoThermalPct[2] = (df['mobile_home']).values
+    dsoThermalPct = dsoThermalPct.tolist()
+    # now check if the sum of all values is 1
+    total = 0
+    for row in range(len(dsoThermalPct)):
+        for col in range(len(dsoThermalPct[row])):
+            total += dsoThermalPct[row][col]
+    if total > 1.01 or total < 0.99:
+        raise UserWarning('House vintage distribution does not sum to 1!')
+    # print(rgnName, 'dsoThermalPct sums to', '{:.4f}'.format(total))
+    return dsoThermalPct
+    # print(dsoThermalPct)
+
+#***************************************************************************************************
+#***************************************************************************************************
+
+
+def obj(glm_modifier, parent, model, line, itr, oidh, octr):
+    """Store an object in the model structure
+
+    Args:
+        parent (str): name of parent object (used for nested object defs)
+        model (dict): dictionary model structure
+        line (str): glm line containing the object definition
+        itr (iter): iterator over the list of lines
+        oidh (dict): hash of object id's to object names
+        octr (int): object counter
+
+    Returns:
+        str, int: the current line and updated octr
+    """
+    octr += 1
+    # Identify the object type
+    m = re.search('object ([^:{\s]+)[:{\s]',line,re.IGNORECASE)
+    type = m.group(1)
+    # If the object has an id number, store it
+    n = re.search('object ([^:]+:[^{\s]+)',line,re.IGNORECASE)
+    if n:
+        oid = n.group(1)
+    line = next(itr)
+    # Collect parameters
+    oend = 0
+    oname = None
+    params = {}
+    if parent is not None:
+        params['parent'] = parent
+    while not oend:
+        m = re.match('\s*(\S+) ([^;{]+)[;{]',line)
+        if m:
+            # found a parameter
+            param = m.group(1)
+            val = m.group(2)
+            intobj = 0
+            if param == 'name':
+                oname = glm_modifier.defaults.name_prefix + val
+            elif param == 'object':
+                # found a nested object
+                intobj += 1
+                if oname is None:
+                    print('ERROR: nested object defined before parent name')
+                    quit()
+                line,octr = obj(glm_modifier,oname,model,line,itr,oidh,octr)
+            elif re.match('object',val):
+                # found an inline object
+                intobj += 1
+                line,octr = obj(glm_modifier,None,model,line,itr,oidh,octr)
+                params[param] = 'ID_'+str(octr)
+            else:
+                params[param] = val
+        if re.search('}',line):
+            if intobj:
+                intobj -= 1
+                line = next(itr)
+            else:
+                oend = 1
+        else:
+            line = next(itr)
+    # If undefined, use a default name
+    if oname is None:
+        oname = glm_modifier.defaults.name_prefix + 'ID_'+str(octr)
+    oidh[oname] = oname
+    # Hash an object identifier to the object name
+    if n:
+        oidh[oid] = oname
+    # Add the object to the model
+    if type not in model:
+        # New object type
+        model[type] = {}
+    model[type][oname] = {}
+    for param in params:
+        model[type][oname][param] = params[param]
+    return line,octr
+
+#***************************************************************************************************
+#***************************************************************************************************
+def add_link_class (glm_modifier, model, h, t, seg_loads,  want_metrics=False):
+  """Write a GridLAB-D link (i.e. edge) class
+
+  Args:
+
+      model (dict): the parsed GridLAB-D model
+      h (dict): the object ID hash
+      t (str): the GridLAB-D class
+      seg_loads (dict) : a dictionary of downstream loads for each link
+      op (file): an open GridLAB-D input file
+  """
+  if t in model:
+    for o in model[t]:
+      params = dict()
+      if o in seg_loads:
+        #print('// downstream', '{:.2f}'.format(seg_loads[o][0]), 'kva on', seg_loads[o][1])
+        for p in model[t][o]:
+          if ':' in model[t][o][p]:
+            params[p] = h[model[t][o][p]]
+          else:
+            if p == "from" or p == "to" or p == "parent":
+              params[p] = helper.gld_strict_name(model[t][o][p])
+            else:
+              params[p] = model[t][o][p]
+            glm_modifier.add_object(t, o, params)
+        if want_metrics and glm_modifier.defaults.metrics_interval > 0:
+          params2 = dict()
+          params2["parent"] = o
+          params2["interval"] = str(glm_modifier.defaults.metrics_interval)
+          glm_modifier.add_object("metrics_collector", o, params2)
+
+#***************************************************************************************************
+#***************************************************************************************************
+def add_local_triplex_configurations (glm_modifier):
+    params = dict()
+    for row in glm_modifier.defaults.triplex_conductors:
+        name = glm_modifier.defaults.name_prefix + row[0]
+        params["resistance"] = row[1]
+        params["geometric_mean_radius"] = row[2]
+        rating_str = str(row[2])
+        params["rating.summer.continuous"] = rating_str
+        params["rating.summer.emergency"] = rating_str
+        params["rating.winter.continuous"] = rating_str
+        params["rating.winter.emergency"] = rating_str
+        glm_modifier.add_object("triplex_line_conductor", name, params)
+    for row in glm_modifier.defaults.triplex_configurations:
+        params = dict()
+        name = glm_modifier.defaults.name_prefix + row[0]
+        params["conductor_1"] = glm_modifier.defaults.name_prefix + row[0]
+        params["conductor_2"] = glm_modifier.defaults.name_prefix + row[1]
+        params["conductor_N"] = glm_modifier.defaults.name_prefix + row[2]
+        params["insulation_thickness"] = row[3] + row[4]
+        params["diameter"] = row[4]
+        glm_modifier.add_object("triplex_line_configuration", name, params)
+
+#***************************************************************************************************
+#***************************************************************************************************
+
+def add_ercot_houses (glm_modifier, model, h, vln, vsec):
+    """For the reduced-order ERCOT feeders, add houses and a large service transformer to the load points
+
+    Args:
+        model (dict): the parsed GridLAB-D model
+        h (dict): the object ID hash
+        op (file): an open GridLAB-D input file
+        vln (float): the primary line-to-neutral voltage
+        vsec (float): the secondary line-to-neutral voltage
+    """
+    for key in glm_modifier.defaults.house_nodes:
+#        bus = key[:-2]
+        bus = glm_modifier.house_nodes[key][6]
+        phs = glm_modifier.house_nodes[key][3]
+        nh = glm_modifier.house_nodes[key][0]
+        xfkva = Find1PhaseXfmrKva (6.0 * nh)
+        if xfkva > 100.0:
+            npar = int (xfkva / 100.0 + 0.5)
+            xfkva = 100.0
+        elif xfkva <= 0.0:
+            xfkva = 100.0
+            npar = int (0.06 * nh + 0.5)
+        else:
+            npar = 1
+        # add the service transformer==>TN==>TPX==>TM for all houses
+        kvat = npar * xfkva
+        row = Find1PhaseXfmr (xfkva)
+        params = dict()
+        name = key + '_xfconfig'
+        params["power_rating"] = format(kvat, '.2f')
+        if 'A' in phs:
+            params["powerA_rating"] = format(kvat, '.2f')
+        elif 'B' in phs:
+            params["powerB_rating"] = format(kvat, '.2f')
+        elif 'C' in phs:
+            params["powerC_rating"] = format(kvat, '.2f')
+        params["install_type"] = "PADMOUNT"
+        params["connect_type"] = "SINGLE_PHASE_CENTER_TAPPED"
+        params["primary_voltage"] = str(vln)
+        params["secondary_voltage"] = format(vsec, '.1f')
+        params["resistance"] = format(row[1] * 0.5, '.5f')
+        params["resistance1"] = format(row[1], '.5f')
+        params["resistance2"] = format(row[1], '.5f')
+        params["reactance"] = format(row[2] * 0.8, '.5f')
+        params["reactance1"] = format(row[2] * 0.4, '.5f')
+        params["reactance2"] = format(row[2] * 0.4, '.5f')
+        params["shunt_resistance"] = format(1.0 / row[3], '.2f')
+        params["shunt_reactance"] = format(1.0 / row[4], '.2f')
+        glm_modifier.add_object("transformer_configuration", name, params)
+        params2 = dict()
+        name = key + '_xf'
+        params2["phases"] = phs + 'S'
+        params2["from"] = bus
+        params2["to"] = key + '_tn'
+        params2["configuration"] = key + '_xfconfig'
+        glm_modifier.add_object("transformer", name, params2)
+        params3 = dict()
+        name = key + '_tpxconfig'
+        zs = format (glm_modifier.defaults.tpxR11/nh, '.5f') + '+' + format (glm_modifier.defaults.tpxX11/nh, '.5f') + 'j;'
+        zm = format (glm_modifier.defaults.tpxR12/nh, '.5f') + '+' + format (glm_modifier.defaults.tpxX12/nh, '.5f') + 'j;'
+        amps = format (glm_modifier.defaults.tpxAMP * nh, '.1f') + ';'
+        params3["z11"] = zs
+        params3["z22"] = zs
+        params3["z12"] = zm
+        params3["z12"] = zm
+        params3["rating.summer.continuous"] = amps
+        glm_modifier.add_object("triplex_line_configuration", name, params3)
+        params4 = dict()
+        name = key + '_tpx'
+        params4["phases"] = phs + 'S'
+        params4["from"] = key + '_tn'
+        params4["to"] = key + '_mtr'
+        params4["length"] = 50
+        params4["configuration"] = key + '_tpxconfig'
+        glm_modifier.add_object("triplex_line", name, params4)
+        if 'A' in phs:
+            vstart = str(vsec) + '+0.0j;'
+        elif 'B' in phs:
+            vstart = format(-0.5*vsec,'.2f') + format(-0.866025*vsec,'.2f') + 'j;'
+        else:
+            vstart = format(-0.5*vsec,'.2f') + '+' + format(0.866025*vsec,'.2f') + 'j;'
+        params5 = dict()
+        name = key + '_tn'
+        params5["phases"] = phs + 'S'
+        params5["voltage_1"] = vstart
+        params5["voltage_2"] = vstart
+        params5["voltage_N"] = 0
+        params5["nominal_voltage"] = format(vsec, '.1f')
+        glm_modifier.add_object("triplex_node", name, params5)
+        params6 = dict()
+        name = key + '_mtr'
+        params6["phases"] = phs + 'S'
+        params6["voltage_1"] = vstart
+        params6["voltage_2"] = vstart
+        params6["voltage_N"] = 0
+        params6["nominal_voltage"] = format(vsec, '.1f')
+        add_tariff (glm_modifier)
+        glm_modifier.add_object("triplex_meter", name, params6)
+        if glm_modifier.defaults.metrics_interval > 0:
+            params7 = dict()
+            params7["parent"] = name
+            params7["interval"] = str(glm_modifier.defaults.metrics_interval)
+            glm_modifier.add_object("metrics_collector", name, params7)
+
+#***************************************************************************************************
+#***************************************************************************************************
+
+def connect_ercot_commercial(glm_modifier):
+  """For the reduced-order ERCOT feeders, add a billing meter to the commercial load points, except small ZIPLOADs
+
+  Args:
+      op (file): an open GridLAB-D input file
+  """
+  meters_added = set()
+  for key in glm_modifier.defaults.comm_loads:
+    mtr = glm_modifier.defaults.comm_loads[key][0]
+    comm_type = glm_modifier.defaults.comm_loads[key][1]
+    if comm_type == 'ZIPLOAD':
+      continue
+    phases = glm_modifier.defaults.comm_loads[key][5]
+    vln = float(glm_modifier.defaults.comm_loads[key][6])
+    idx = mtr.rfind('_')
+    parent = mtr[:idx]
+    if mtr not in meters_added:
+      params = dict()
+      meters_added.add(mtr)
+      name = mtr
+      params["parent"] = parent
+      params["phases"] = phases
+      params["nominal_voltage"] = format(vln, '.1f')
+      add_tariff(glm_modifier)
+      glm_modifier.add_object("meter", name, params)
+      if glm_modifier.defaults.metrics_interval > 0:
+          params2 = dict()
+          params2["parent"] = name
+          params2["interval"] = str(glm_modifier.defaults.metrics_interval)
+          glm_modifier.add_object("metrics_collector", name, params2)
+
+#***************************************************************************************************
+#***************************************************************************************************
+def add_ercot_small_loads(glm_modifier, basenode, vnom):
+  """For the reduced-order ERCOT feeders, write loads that are too small for houses
+
+  Args:
+    basenode (str): the GridLAB-D node name
+    op (file): an open GridLAB-D input file
+    vnom (float): the primary line-to-neutral voltage
+  """
+  kva = float(glm_modifier.defaults.small_nodes[basenode][0])
+  phs = glm_modifier.defaults.small_nodes[basenode][1]
+  parent = glm_modifier.defaults.small_nodes[basenode][2]
+  cls = glm_modifier.defaults.small_nodes[basenode][3]
+  if 'A' in phs:
+      phase_class = "voltage_A"
+      vstart = str(vnom) + '+0.0j;'
+      constpower = '  constant_power_A_real ' + format (1000.0 * kva, '.2f')
+  elif 'B' in phs:
+      phase_class = "voltage_B"
+      vstart = format(-0.5*vnom,'.2f') + format(-0.866025*vnom,'.2f') + 'j'
+      constpower = '  constant_power_B_real ' + format (1000.0 * kva, '.2f') + ';'
+  else:
+      phase_class = "voltage_C"
+      vstart = ' ' + format(-0.5*vnom,'.2f') + '+' + format(0.866025*vnom,'.2f') + 'j'
+      constpower = '  constant_power_C_real ' + format (1000.0 * kva, '.2f') + ';'
+  params = dict()
+  name = basenode
+  params["parent"] = parent
+  params["phases"] = phs
+  params["nominal_voltage"] = str(vnom)
+  params["load_class"] = cls
+
+  params["voltage_C"] = format(-0.5*vnom,'.2f') + '+' + format(0.866025*vnom,'.2f') + 'j'
+
+  params[phase_class] = vstart
+
+
+
+
+
+  #print (vstart, file=op)
+
+  #waiting for the add comment function to be added to the modifier class
+  #print ('  //', '{:.3f}'.format(kva), 'kva is less than 1/2 avg_house', file=op)
+
+
+  params["constant_power_C_real"] = format (1000.0 * kva, '.2f')
+  glm_modifier.add_object("load", name, params)
+
+
+
+
+#***************************************************************************************************
+#***************************************************************************************************
+# look at primary loads, not the service transformers
+def identify_ercot_houses (glm_modifier,model, h, t, avgHouse, rgn):
+    """For the reduced-order ERCOT feeders, scan each primary load to determine the number of houses it should have
+
+    Args:
+        model (dict): the parsed GridLAB-D model
+        h (dict): the object ID hash
+        t (str): the GridLAB-D class name to scan
+        avgHouse (float): the average house load in kva
+        rgn (int): the region number, 1..5
+    """
+    print ('Average ERCOT House', avgHouse, rgn)
+    total_houses = {'A': 0, 'B': 0, 'C': 0}
+    total_small =  {'A': 0, 'B': 0, 'C': 0}
+    total_small_kva =  {'A': 0, 'B': 0, 'C': 0}
+    total_sf = 0
+    total_apt = 0
+    total_mh = 0
+    if t in model:
+        for o in model[t]:
+            name = o
+            node = o
+            parent = model[t][o]['parent']
+            for phs in ['A', 'B', 'C']:
+                tok = 'constant_power_' + phs
+                key = node + '_' + phs
+                if tok in model[t][o]:
+                    kva = parse_kva (model[t][o][tok])
+                    nh = 0
+                    cls = 'U'
+                    # don't populate houses onto A, C, I or U load_class nodes
+                    if 'load_class' in model[t][o]:
+                        cls = model[t][o]['load_class']
+                        if cls == 'R':
+                            if (kva > 1.0):
+                                nh = int ((kva / avgHouse) + 0.5)
+                                total_houses[phs] += nh
+                    if nh > 0:
+                        lg_v_sm = kva / avgHouse - nh # >0 if we rounded down the number of houses
+                        bldg, ti = selectResidentialBuilding (glm_modifier.defaults.rgnThermalPct[rgn-1], np.random.uniform (0, 1))
+                        if bldg == 0:
+                            total_sf += nh
+                        elif bldg == 1:
+                            total_apt += nh
+                        else:
+                            total_mh += nh
+                        glm_modifier.defaults.house_nodes[key] = [nh, rgn, lg_v_sm, phs, bldg, ti, parent] # parent is the primary node, only for ERCOT
+                    elif kva > 0.1:
+                        total_small[phs] += 1
+                        total_small_kva[phs] += kva
+                        glm_modifier.defaults.small_nodes[key] = [kva, phs, parent, cls] # parent is the primary node, only for ERCOT
+    for phs in ['A', 'B', 'C']:
+        print ('phase', phs, ':', total_houses[phs], 'Houses and', total_small[phs],
+               'Small Loads totaling', '{:.2f}'.format (total_small_kva[phs]), 'kva')
+    print (len(glm_modifier.defaults.house_nodes), 'primary house nodes, [SF,APT,MH]=', total_sf, total_apt, total_mh)
+    for i in range(6):
+        glm_modifier.defaults.heating_bins[0][i] = round (total_sf * glm_modifier.defaults.bldgHeatingSetpoints[0][i][0] + 0.5)
+        glm_modifier.defaults.heating_bins[1][i] = round (total_apt * glm_modifier.defaults.bldgHeatingSetpoints[1][i][0] + 0.5)
+        glm_modifier.defaults.heating_bins[2][i] = round (total_mh * glm_modifier.defaults.bldgHeatingSetpoints[2][i][0] + 0.5)
+        glm_modifier.defaults.cooling_bins[0][i] = round (total_sf * glm_modifier.defaults.bldgCoolingSetpoints[0][i][0] + 0.5)
+        glm_modifier.defaults.cooling_bins[1][i] = round (total_apt * glm_modifier.defaults.bldgCoolingSetpoints[1][i][0] + 0.5)
+        glm_modifier.defaults.cooling_bins[2][i] = round (total_mh * glm_modifier.defaults.bldgCoolingSetpoints[2][i][0] + 0.5)
+    print ('cooling bins target', glm_modifier.defaults.cooling_bins)
+    print ('heating bins target', glm_modifier.defaults.heating_bins)
+
+#***************************************************************************************************
+#***************************************************************************************************
+
+def replace_commercial_loads (glm_modifier,model, h, t, avgBuilding):
+  """For the full-order feeders, scan each load with load_class==C to determine the number of zones it should have
+
+  Args:
+      model (dict): the parsed GridLAB-D model
+      h (dict): the object ID hash
+      t (str): the GridLAB-D class name to scan
+      avgBuilding (float): the average building in kva
+  """
+  print ('Average Commercial Building', avgBuilding)
+  total_commercial = 0
+  total_comm_kva = 0
+  total_comm_zones = 0
+  total_zipload = 0
+  total_office = 0
+  total_bigbox = 0
+  total_stripmall = 0
+  if t in model:
+    for o in list(model[t].keys()):
+      if 'load_class' in model[t][o]:
+        if model[t][o]['load_class'] == 'C':
+          kva = accumulate_load_kva (model[t][o])
+          total_commercial += 1
+          total_comm_kva += kva
+          vln = float(model[t][o]['nominal_voltage'])
+          nphs = 0
+          phases = model[t][o]['phases']
+          if 'A' in phases:
+            nphs += 1
+          if 'B' in phases:
+            nphs += 1
+          if 'C' in phases:
+            nphs += 1
+          nzones = int ((kva / avgBuilding) + 0.5)
+          total_comm_zones += nzones
+          if nzones > 14 and nphs == 3:
+            comm_type = 'OFFICE'
+            total_office += 1
+          elif nzones > 5 and nphs > 1:
+            comm_type = 'BIGBOX'
+            total_bigbox += 1
+          elif nzones > 0:
+            comm_type = 'STRIPMALL'
+            total_stripmall += 1
+          else:
+            comm_type = 'ZIPLOAD'
+            total_zipload += 1
+          mtr = model[t][o]['parent']
+          if glm_modifier.defaults.forERCOT == "True":
+          # the parent node is actually a meter, but we have to add the tariff and metrics_collector unless only ZIPLOAD
+            mtr = model[t][o]['parent'] # + '_mtr'
+            if comm_type != 'ZIPLOAD':
+              extra_billing_meters.add(mtr)
+          else:
+            extra_billing_meters.add(mtr)
+          glm_modifier.defaults.comm_loads[o] = [mtr, comm_type, nzones, kva, nphs, phases, vln, total_commercial]
+          model[t][o]['groupid'] = comm_type + '_' + str(nzones)
+          del model[t][o]
+  print ('found', total_commercial, 'commercial loads totaling ', '{:.2f}'.format(total_comm_kva), 'KVA')
+  print (total_office, 'offices,', total_bigbox, 'bigbox retail,', total_stripmall, 'strip malls,',
+         total_zipload, 'ZIP loads')
+  print (total_comm_zones, 'total commercial HVAC zones')
+
+#***************************************************************************************************
+#***************************************************************************************************
+
+def identify_xfmr_houses (glm_modifier,model, h, t, seg_loads, avgHouse, rgn):
+    """For the full-order feeders, scan each service transformer to determine the number of houses it should have
+
+    Args:
+        model (dict): the parsed GridLAB-D model
+        h (dict): the object ID hash
+        t (str): the GridLAB-D class name to scan
+        seg_loads (dict): dictionary of downstream load (kva) served by each 
+            GridLAB-D link
+        avgHouse (float): the average house load in kva
+        rgn (int): the region number, 1..5
+    """
+    print ('Average House', avgHouse)
+    total_houses = 0
+    total_sf = 0
+    total_apt = 0
+    total_mh = 0
+    total_small = 0
+    total_small_kva = 0
+    if t in model:
+        for o in model[t]:
+            if o in seg_loads:
+                tkva = seg_loads[o][0]
+                phs = seg_loads[o][1]
+                if 'S' in phs:
+                    nhouse = int ((tkva / avgHouse) + 0.5) # round to nearest int
+                    name = o
+                    node = model[t][o]['to']
+                    if nhouse <= 0:
+                        total_small += 1
+                        total_small_kva += tkva
+                        glm_modifier.defaults.small_nodes[node] = [tkva,phs]
+                    else:
+                        total_houses += nhouse
+                        lg_v_sm = tkva / avgHouse - nhouse # >0 if we rounded down the number of houses
+                        bldg, ti = selectResidentialBuilding (glm_modifier.defaults.rgnThermalPct[rgn-1], np.random.uniform (0, 1))
+                        if bldg == 0:
+                            total_sf += nhouse
+                        elif bldg == 1:
+                            total_apt += nhouse
+                        else:
+                            total_mh += nhouse
+                        glm_modifier.defaults.house_nodes[node] = [nhouse, rgn, lg_v_sm, phs, bldg, ti]
+    print (total_small, 'small loads totaling', '{:.2f}'.format (total_small_kva), 'kva')
+    print (total_houses, 'houses on', len(glm_modifier.defaults.house_nodes), 'transformers, [SF,APT,MH]=', total_sf, total_apt, total_mh)
+    for i in range(6):
+        glm_modifier.defaults.heating_bins[0][i] = round (total_sf * glm_modifier.defaults.bldgHeatingSetpoints[0][i][0] + 0.5)
+        glm_modifier.defaults.heating_bins[1][i] = round (total_apt * glm_modifier.defaults.bldgHeatingSetpoints[1][i][0] + 0.5)
+        glm_modifier.defaults.heating_bins[2][i] = round (total_mh * glm_modifier.defaults.bldgHeatingSetpoints[2][i][0] + 0.5)
+        glm_modifier.defaults.cooling_bins[0][i] = round (total_sf * glm_modifier.defaults.bldgCoolingSetpoints[0][i][0] + 0.5)
+        glm_modifier.defaults.cooling_bins[1][i] = round (total_apt * glm_modifier.defaults.bldgCoolingSetpoints[1][i][0] + 0.5)
+        glm_modifier.defaults.cooling_bins[2][i] = round (total_mh * glm_modifier.defaults.bldgCoolingSetpoints[2][i][0] + 0.5)
+    print ('cooling bins target', glm_modifier.defaults.cooling_bins)
+    print ('heating bins target', glm_modifier.defaults.heating_bins)
+
+#***************************************************************************************************
+#***************************************************************************************************
+
+def add_small_loads(glm_modifier,basenode, vnom):
+  """Write loads that are too small for a house, onto a node
+
+  Args:
+    basenode (str): GridLAB-D node name
+    op (file): open file to write to
+    vnom (float): nominal line-to-neutral voltage at basenode
+  """
+  kva = float(glm_modifier.defaults.small_nodes[basenode][0])
+  phs = glm_modifier.defaults.small_nodes[basenode][1]
+
+  if 'A' in phs:
+      vstart = str(vnom) + '+0.0j'
+  elif 'B' in phs:
+      vstart = format(-0.5*vnom,'.2f') + format(-0.866025*vnom,'.2f') + 'j'
+  else:
+      vstart = format(-0.5*vnom,'.2f') + '+' + format(0.866025*vnom,'.2f') + 'j'
+
+  tpxname = basenode + '_tpx_1'
+  mtrname = basenode + '_mtr_1'
+  loadname = basenode + '_load_1'
+  params = dict()
+  name = basenode
+  params["phases"] = phs
+  params["nominal_voltage"] = str(vnom)
+  params["voltage_1"] = vstart
+  params["voltage_2"] = vstart
+  glm_modifier.add_object("triplex_node", name, params)
+  params2 = dict()
+  name = tpxname
+  params2["from"] = basenode
+  params2["to"] = mtrname
+  params2["phases"] = phs
+  params2["length"] = "30"
+  params2["configuration"] = glm_modifier.defaults.triplex_configurations[0][0]
+  glm_modifier.add_object("triplex_line", name, params2)
+  params3 = dict()
+  name = mtrname
+  params3["phases"] = phs
+  params3["meter_power_consumption"] = "1+7j"
+  add_tariff (glm_modifier)
+  params3["nominal_voltage"] = str(vnom)
+  params3["voltage_1"] = vstart
+  params3["voltage_2"] = vstart
+  glm_modifier.add_object("triplex_meter", name, params3)
+  if ConfigDict['metrics_interval']['value'] > 0:
+    params4 = dict()
+    params4["parent"] = name
+    params4["interval"] = str(glm_modifier.defaults.metrics_interval)
+    glm_modifier.add_object("metrics_collector", name, params4)
+  params5 = dict()
+  name = loadname
+  params5["parent"] = mtrname
+  params5["phases"] = phs
+  params5["nominal_voltage"] = str(vnom)
+  params5["voltage_1"] = vstart
+  params5["voltage_2"] = vstart
+
+  #waiting for the add comment method to be added to the modifier class
+  #print ('  //', '{:.3f}'.format(kva), 'kva is less than 1/2 avg_house', file=op)
+
+  params5["power_12_real"] = "10.0"
+  params5["power_12_reac"] = "8.0"
+  glm_modifier.add_object("triplex_load", name, params5)
+#***************************************************************************************************
+#***************************************************************************************************
+def add_one_commercial_zone(glm_modifier, bldg):
+  """Write one pre-configured commercial zone as a house
+
+  Args:
+      bldg: dictionary of GridLAB-D house and zipload attributes
+      op (file): open file to write to
+  """
+  params = dict()
+  name = bldg['zonename']
+  params["parent"] = bldg['parent']
+  params["groupid"] = bldg['groupid']
+  params["motor_model"] = "BASIC"
+  params["schedule_skew"] = '{:.0f}'.format(bldg['skew_value'])
+  params["floor_area"] = '{:.0f}'.format(bldg['floor_area'])
+  params["design_internal_gains"] = '{:.0f}'.format(bldg['int_gains'] * bldg['floor_area'] * 3.413)
+  params["number_of_doors"] = '{:.0f}'.format(bldg['no_of_doors'])
+  params["aspect_ratio"] = '{:.2f}'.format(bldg['aspect_ratio'])
+  params["total_thermal_mass_per_floor_area"] = '{:1.2f}'.format(bldg['thermal_mass_per_floor_area'])
+  params["interior_surface_heat_transfer_coeff"] = '{:1.2f}'.format(bldg['surface_heat_trans_coeff'])
+  params["interior_exterior_wall_ratio"] = '{:.2f}'.format(bldg['interior_exterior_wall_ratio'])
+  params["exterior_floor_fraction"] = '{:.3f}'.format(bldg['exterior_floor_fraction'])
+  params["exterior_ceiling_fraction"] = '{:.3f}'.format(bldg['exterior_ceiling_fraction'])
+  params["Rwall"] = str(bldg['Rwall'])
+  params["Rroof"] = str(bldg['Rroof'])
+  params["Rfloor"] = str(bldg['Rfloor'])
+  params["Rdoors"] = str(bldg['Rdoors'])
+  params["exterior_wall_fraction"] = '{:.2f}'.format(bldg['exterior_wall_fraction'])
+  params["glazing_layers"] = '{:s}'.format(bldg['glazing_layers'])
+  params["glass_type"] = '{:s}'.format(bldg['glass_type'])
+  params["glazing_treatment"] = '{:s}'.format(bldg['glazing_treatment'])
+  params["window_frame"] = '{:s}'.format(bldg['window_frame'])
+  params["airchange_per_hour"] = '{:.2f}'.format(bldg['airchange_per_hour'])
+  params["window_wall_ratio"] = '{:0.3f}'.format(bldg['window_wall_ratio'])
+  params["heating_system_type"] = '{:s}'.format(bldg['heat_type'])
+  params["auxiliary_system_type"] = '{:s}'.format(bldg['aux_type'])
+  params["fan_type"] = '{:s}'.format(bldg['fan_type'])
+  params["cooling_system_type"] = '{:s}'.format(bldg['cool_type'])
+  params["air_temperature"] = '{:.2f}'.format(bldg['init_temp'])
+  params["mass_temperature"] = '{:.2f}'.format(bldg['init_temp'])
+  params["over_sizing_factor"] = '{:.1f}'.format(bldg['os_rand'])
+  params["cooling_COP"] = '{:2.2f}'.format(bldg['COP_A'])
+  params["cooling_setpoint"] = "80.0"
+  params["heating_setpoint"] = "60.0"
+  glm_modifier.add_object("house", name, params)
+
+  params2 = dict()
+  params2["schedule_skew"] = '{:.0f}'.format(bldg['skew_value'])
+  params2["heatgain_fraction"] = "1.0"
+  params2["power_fraction"] = '{:.2f}'.format(bldg['c_p_frac'])
+  params2["impedance_fraction"] = 'impedance_fraction {:.2f}'.format(bldg['c_z_frac'])
+  params2["current_fraction"] = '{:.2f}'.format(bldg['c_i_frac'])
+  params2["power_pf"] = '{:.2f}'.format(bldg['c_p_pf'])
+  params2["current_pf"] = '{:.2f}'.format(bldg['c_i_pf'])
+  params2["impedance_pf"] = '{:.2f}'.format(bldg['c_z_pf'])
+  #params2["base_power"] = '{:.2f}'.format(bldg['base_schedule'], bldg['adj_lights'])
+  glm_modifier.add_object("ZIPload", "lights", params2)
+
+
+
+  params3 = dict()
+  params3["schedule_skew"] = '{:.0f}'.format(bldg['skew_value'])
+  params3["heatgain_fraction"] = "1.0"
+  params3["power_fraction"] = '{:.2f}'.format(bldg['c_p_frac'])
+  params3["impedance_fraction"] = '{:.2f}'.format(bldg['c_z_frac'])
+  params3["current_fraction"] = '{:.2f}'.format(bldg['c_i_frac'])
+  params3["power_pf"] = '{:.2f}'.format(bldg['c_p_pf'])
+  params3["current_pf"] = '{:.2f}'.format(bldg['c_i_pf'])
+  params3["impedance_pf"] = '{:.2f}'.format(bldg['c_z_pf'])
+  #params3["base_power"] = '{:.2f}'.format(bldg['base_schedule'], bldg['adj_plugs'])
+  glm_modifier.add_object("ZIPload", "plug loads", params3)
+
+  params4 = dict()
+  params4["schedule_skew"] = '{:.0f}'.format(bldg['skew_value'])
+  params4["heatgain_fraction"] = "1.0"
+  params4["power_fraction"] = "0"
+  params4["impedance_fraction"] = "0"
+  params4["current_fraction"] = "0"
+  params4["power_pf"] = "1"
+  #params4["base_power"] = '{:.2f}'.format(bldg['base_schedule'], bldg['adj_gas'])
+  glm_modifier.add_object("ZIPload", "gas waterheater", params4)
+
+
+
+  params5 = dict()
+  params5["schedule_skew"] = '{:.0f}'.format(bldg['skew_value'])
+  params5["heatgain_fraction"] = "0.0"
+  params5["power_fraction"] = '{:.2f}'.format(bldg['c_p_frac'])
+  params5["impedance_fraction"] = '{:.2f}'.format(bldg['c_z_frac'])
+  params5["current_fraction"] = '{:.2f}'.format(bldg['c_i_frac'])
+  params5["power_pf"] = '{:.2f}'.format(bldg['c_p_pf'])
+  params5["current_pf"] = '{:.2f}'.format(bldg['c_i_pf'])
+  params5["impedance_pf"] = '{:.2f}'.format(bldg['c_z_pf'])
+  #params5["base_power"] = '{:s}_exterior*{:.2f};'.format(bldg['base_schedule'], bldg['adj_ext'])
+  glm_modifier.add_object("ZIPload", "exterior lights", params5)
+
+
+  params6 = dict()
+  params6["schedule_skew"] = '{:.0f}'.format(bldg['skew_value'])
+  params6["heatgain_fraction"] = "1.0"
+  params6["power_fraction"] = "0"
+  params6["impedance_fraction"] = "0"
+  params6["current_fraction"] = "0"
+  params6["power_pf"] = "1"
+  #params6["base_power"] = '{:s}_occupancy*{:.2f}'.format(bldg['base_schedule'], bldg['adj_occ'])
+  glm_modifier.add_object("ZIPload", "occupancy", params6)
+
+  if glm_modifier.defaults.metrics_interval > 0:
+    params7 = dict()
+    params7["interval"] = str(glm_modifier.defaults.metrics_interval)
+    glm_modifier.add_object("ZIPload", "occupancy", params7)
+
+
+
+
+#***************************************************************************************************
+#***************************************************************************************************
+def add_commercial_loads(glm_modifier,rgn, key):
+  """Put commercial building zones and ZIP loads into the model
+
+  Args:
+      rgn (int): region 1..5 where the building is located
+      key (str): GridLAB-D load name that is being replaced
+      op (file): open file to write to
+  """
+  mtr = glm_modifier.defaults.comm_loads[key][0]
+  comm_type = glm_modifier.defaults.comm_loads[key][1]
+  nz = int(glm_modifier.defaults.comm_loads[key][2])
+  kva = float(glm_modifier.defaults.comm_loads[key][3])
+  nphs = int(glm_modifier.defaults.comm_loads[key][4])
+  phases = glm_modifier.defaults.comm_loads[key][5]
+  vln = float(glm_modifier.defaults.comm_loads[key][6])
+  loadnum = int(glm_modifier.defaults.comm_loads[key][7])
+
+  bldg = {}
+  bldg['parent'] = key
+  bldg['mtr'] = mtr
+  bldg['groupid'] = comm_type + '_' + str(loadnum)
+# waiting for the add comment method to be added to the model_GLM class
+#  print ('// load', key, 'mtr', bldg['mtr'], 'type', comm_type, 'nz', nz, 'kva', '{:.3f}'.format(kva),
+#         'nphs', nphs, 'phases', phases, 'vln', '{:.3f}'.format(vln), file=op)
+
+  bldg['fan_type'] = 'ONE_SPEED'
+  bldg['heat_type'] = 'GAS'
+  bldg['cool_type'] = 'ELECTRIC'
+  bldg['aux_type'] = 'NONE'
+  bldg['no_of_stories'] = 1
+  bldg['surface_heat_trans_coeff'] = 0.59
+  bldg['oversize'] = glm_modifier.defaults.over_sizing_factor[rgn-1]
+  bldg['glazing_layers'] = 'TWO'
+  bldg['glass_type'] = 'GLASS'
+  bldg['glazing_treatment'] = 'LOW_S'
+  bldg['window_frame'] = 'NONE'
+  bldg['c_z_frac'] = glm_modifier.defaults.c_z_frac
+  bldg['c_i_frac'] = glm_modifier.defaults.c_i_frac
+  bldg['c_p_frac'] = 1.0 - glm_modifier.defaults.c_z_frac - glm_modifier.defaults.c_i_frac
+
+  bldg['c_z_pf'] = glm_modifier.defaults.c_z_pf
+  bldg['c_i_pf'] = glm_modifier.defaults.c_i_pf
+  bldg['c_p_pf'] = glm_modifier.defaults.c_p_pf
+
+  if comm_type == 'OFFICE':
+    bldg['ceiling_height'] = 13.
+    bldg['airchange_per_hour'] = 0.69
+    bldg['Rroof'] = 19.
+    bldg['Rwall'] = 18.3
+    bldg['Rfloor'] = 46.
+    bldg['Rdoors'] = 3.
+    bldg['int_gains'] = 3.24  # W/sf
+    bldg['thermal_mass_per_floor_area'] = 1 # TODO
+    bldg['exterior_ceiling_fraction'] = 1 # TODO
+    bldg['base_schedule'] = 'office'
+    num_offices = int(round(nz/15))  # each with 3 floors of 5 zones
+    for jjj in range(num_offices):
+      floor_area_choose = 40000. * (0.5 * np.random.random() + 0.5)
+      for floor in range(1, 4):
+        bldg['skew_value'] = randomize_commercial_skew()
+        total_depth = math.sqrt(floor_area_choose / (3. * 1.5))
+        total_width = 1.5 * total_depth
+        if floor == 3:
+          bldg['exterior_ceiling_fraction'] = 1
+        else:
+          bldg['exterior_ceiling_fraction'] = 0
+        for zone in range(1, 6):
+          if zone == 5:
+            bldg['window_wall_ratio'] = 0  # this was not in the CCSI version
+            bldg['exterior_wall_fraction'] = 0
+            w = total_depth - 30.
+            d = total_width - 30.
+          else:
+            bldg['window_wall_ratio'] = 0.33
+            d = 15.
+            if zone == 1 or zone == 3:
+              w = total_width - 15.
+            else:
+              w = total_depth - 15.
+            bldg['exterior_wall_fraction'] = w / (2. * (w + d))
+
+          floor_area = w * d
+          bldg['floor_area'] = floor_area
+          bldg['aspect_ratio'] = w / d
+
+          if floor > 1:
+            bldg['exterior_floor_fraction'] = 0
+          else:
+            bldg['exterior_floor_fraction'] = w / (2. * (w + d)) / (floor_area / (floor_area_choose / 3.))
+
+          bldg['thermal_mass_per_floor_area'] = 3.9 * (0.5 + 1. * np.random.random())
+          bldg['interior_exterior_wall_ratio'] = floor_area / (bldg['ceiling_height'] * 2. * (w + d)) - 1. \
+            + bldg['window_wall_ratio'] * bldg['exterior_wall_fraction']
+          bldg['no_of_doors'] = 0.1  # will round to zero, presumably the exterior doors are treated like windows
+
+          bldg['init_temp'] = 68. + 4. * np.random.random()
+          bldg['os_rand'] = bldg['oversize'] * (0.8 + 0.4 * np.random.random())
+          bldg['COP_A'] = glm_modifier.defaults.cooling_COP * (0.8 + 0.4 * np.random.random())
+
+          bldg['adj_lights'] = (0.9 + 0.1 * np.random.random()) * floor_area / 1000.  # randomize 10# then convert W/sf -> kW
+          bldg['adj_plugs'] = (0.9 + 0.2 * np.random.random()) * floor_area / 1000.
+          bldg['adj_gas'] = (0.9 + 0.2 * np.random.random()) * floor_area / 1000.
+          bldg['adj_ext'] = (0.9 + 0.1 * np.random.random()) * floor_area / 1000.
+          bldg['adj_occ'] = (0.9 + 0.1 * np.random.random()) * floor_area / 1000.
+
+          bldg['zonename'] = helper.gld_strict_name (key + '_bldg_' + str(jjj+1) + '_floor_' + str(floor) + '_zone_' + str(zone))
+          add_one_commercial_zone (glm_modifier, bldg)
+
+  elif comm_type == 'BIGBOX':
+    bldg['ceiling_height'] = 14.
+    bldg['airchange_per_hour'] = 1.5
+    bldg['Rroof'] = 19.
+    bldg['Rwall'] = 18.3
+    bldg['Rfloor'] = 46.
+    bldg['Rdoors'] = 3.
+    bldg['int_gains'] = 3.6  # W/sf
+    bldg['thermal_mass_per_floor_area'] = 1 # TODO
+    bldg['exterior_ceiling_fraction'] = 1 # TODO
+    bldg['base_schedule'] = 'bigbox'
+
+    num_bigboxes = int(round(nz / 6.))
+    for jjj in range(num_bigboxes):
+      bldg['skew_value'] = randomize_commercial_skew()
+      floor_area_choose = 20000. * (0.5 + 1. * np.random.random())
+      floor_area = floor_area_choose / 6.
+      bldg['floor_area'] = floor_area
+      bldg['thermal_mass_per_floor_area'] = 3.9 * (0.8 + 0.4 * np.random.random())  # +/- 20#
+      bldg['exterior_ceiling_fraction'] = 1.
+      bldg['aspect_ratio'] = 1.28301275561855
+      total_depth = math.sqrt(floor_area_choose / bldg['aspect_ratio'])
+      total_width = bldg['aspect_ratio'] * total_depth
+      d = total_width / 3.
+      w = total_depth / 2.
+
+      for zone in range(1,7):
+        if zone == 2 or zone == 5:
+          bldg['exterior_wall_fraction'] = d / (2. * (d + w))
+          bldg['exterior_floor_fraction'] = (0. + d) / (2. * (total_width + total_depth)) / (floor_area / floor_area_choose)
+        else:
+          bldg['exterior_wall_fraction'] = 0.5
+          bldg['exterior_floor_fraction'] = (w + d) / (2. * (total_width + total_depth)) / (floor_area / floor_area_choose)
+        if zone == 2:
+          bldg['window_wall_ratio'] = 0.76
+        else:
+          bldg['window_wall_ratio'] = 0.
+
+        if zone < 4:
+          bldg['no_of_doors'] = 0.1  # this will round to 0
+        elif zone == 5:
+          bldg['no_of_doors'] = 24.
+        else:
+          bldg['no_of_doors'] = 1.
+
+        bldg['interior_exterior_wall_ratio'] = (floor_area + bldg['no_of_doors'] * 20.) \
+          / (bldg['ceiling_height'] * 2. * (w + d)) - 1. + bldg['window_wall_ratio'] * bldg['exterior_wall_fraction']
+        bldg['init_temp'] = 68. + 4. * np.random.random()
+        bldg['os_rand'] = bldg['oversize'] * (0.8 + 0.4 * np.random.random())
+        bldg['COP_A'] = glm_modifier.defaults.cooling_COP * (0.8 + 0.4 * np.random.random())
+
+        bldg['adj_lights'] = 1.2 * (0.9 + 0.1 * np.random.random()) * floor_area / 1000.  # randomize 10# then convert W/sf -> kW
+        bldg['adj_plugs'] = (0.9 + 0.2 * np.random.random()) * floor_area / 1000.
+        bldg['adj_gas'] = (0.9 + 0.2 * np.random.random()) * floor_area / 1000.
+        bldg['adj_ext'] = (0.9 + 0.1 * np.random.random()) * floor_area / 1000.
+        bldg['adj_occ'] = (0.9 + 0.1 * np.random.random()) * floor_area / 1000.
+
+        bldg['zonename'] = helper.gld_strict_name (key + '_bldg_' + str(jjj+1) + '_zone_' + str(zone))
+        add_one_commercial_zone (glm_modifier, bldg)
+
+  elif comm_type == 'STRIPMALL':
+    bldg['ceiling_height'] = 12 # T)D)
+    bldg['airchange_per_hour'] = 1.76
+    bldg['Rroof'] = 19.
+    bldg['Rwall'] = 18.3
+    bldg['Rfloor'] = 40.
+    bldg['Rdoors'] = 3.
+    bldg['int_gains'] = 3.6  # W/sf
+    bldg['exterior_ceiling_fraction'] = 1.
+    bldg['base_schedule'] = 'stripmall'
+    midzone = int (math.floor(nz / 2.) + 1.)
+    for zone in range (1, nz+1):
+      bldg['skew_value'] = randomize_commercial_skew(glm_modifier)
+      floor_area_choose = 2400. * (0.7 + 0.6 * np.random.random())
+      bldg['thermal_mass_per_floor_area'] = 3.9 * (0.5 + 1. * np.random.random())
+      bldg['no_of_doors'] = 1
+      if zone == 1 or zone == midzone:
+        floor_area = floor_area_choose
+        bldg['aspect_ratio'] = 1.5
+        bldg['window_wall_ratio'] = 0.05
+        bldg['exterior_wall_fraction'] = 0.4
+        bldg['exterior_floor_fraction'] = 0.8
+        bldg['interior_exterior_wall_ratio'] = -0.05
+      else:
+        floor_area = floor_area_choose / 2.
+        bldg['aspect_ratio'] = 3.0
+        bldg['window_wall_ratio'] = 0.03
+        if zone == nz:
+          bldg['exterior_wall_fraction'] = 0.63
+          bldg['exterior_floor_fraction'] = 2.
+        else:
+          bldg['exterior_wall_fraction'] = 0.25
+          bldg['exterior_floor_fraction'] = 0.8
+        bldg['interior_exterior_wall_ratio'] = -0.40
+
+      bldg['floor_area'] = floor_area
+
+      bldg['init_temp'] = 68. + 4. * np.random.random()
+      bldg['os_rand'] = bldg['oversize'] * (0.8 + 0.4 * np.random.random())
+      bldg['COP_A'] = glm_modifier.defaults.cooling_COP * (0.8 + 0.4 * np.random.random())
+
+      bldg['adj_lights'] = (0.8 + 0.4 * np.random.random()) * floor_area / 1000.
+      bldg['adj_plugs'] = (0.8 + 0.4 * np.random.random()) * floor_area / 1000.
+      bldg['adj_gas'] = (0.8 + 0.4 * np.random.random()) * floor_area / 1000.
+      bldg['adj_ext'] = (0.8 + 0.4 * np.random.random()) * floor_area / 1000.
+      bldg['adj_occ'] = (0.8 + 0.4 * np.random.random()) * floor_area / 1000.
+
+      bldg['zonename'] = helper.gld_strict_name (key + '_zone_' + str(zone))
+      add_one_commercial_zone (glm_modifier, bldg)
+
+  params = dict()
+  if comm_type == 'ZIPLOAD':
+    phsva = 1000.0 * kva / nphs
+    name = '{:s}'.format (key + '_streetlights')
+    params["parent"] = '{:s};'.format (mtr)
+    params["groupid"] = "STREETLIGHTS"
+    params["nominal_voltage"] = '{:2f}'.format(vln)
+    params["phases"] = '{:s}'.format (phases)
+    for phs in ['A', 'B', 'C']:
+      if phs in phases:
+          params["impedance_fraction_" + phs] = '{:f};'.format (glm_modifier.defaults.c_z_frac)
+          params["current_fraction_" + phs] = '{:f}'.format (glm_modifier.defaults.c_i_frac)
+          params["power_fraction_" + phs] = '{:f}'.format (bldg['c_p_frac'])
+          params["impedance_pf_" + phs] = '{:f}'.format (glm_modifier.defaults.c_z_pf)
+          params["current_pf_" + phs] = '{:f}'.format (glm_modifier.defaults.c_i_pf)
+          params["power_pf_" + phs] = '{:f}'.format (glm_modifier.defaults.c_p_pf)
+          params["base_power_" + phs] = '{:.2f}'.format (glm_modifier.defaults.light_scalar_comm * phsva)
+    glm_modifier.add_object("load", "street lights", params)
+  else:
+    name = '{:s}'.format (key)
+    params["parent"] = '{:s};'.format (mtr)
+    params["groupid"] = '{:s}'.format (comm_type)
+    params["nominal_voltage"] = '{:2f}'.format(vln)
+    params["phases"] = '{:s}'.format (phases)
+    glm_modifier.add_object("load", "accumulate zone", params)
+
+
+
+#***************************************************************************************************
+#***************************************************************************************************
+def add_houses(glm_modifier,basenode, vnom, bIgnoreThermostatSchedule=True, bWriteService=True, bTriplex=True, setpoint_offset=1.0):
+    """Put houses, along with solar panels and batteries, onto a node
+
+    Args:
+        basenode (str): GridLAB-D node name
+        op (file): open file to write to
+        vnom (float): nominal line-to-neutral voltage at basenode
+    """
+
+    meter_class = 'triplex_meter'
+    node_class = 'triplex_node'
+    if bTriplex == False:
+        meter_class = 'meter'
+        node_class = 'node'
+
+    nhouse = int(glm_modifier.defaults.house_nodes[basenode][0])
+    rgn = int(glm_modifier.defaults.house_nodes[basenode][1])
+    lg_v_sm = float(glm_modifier.defaults.house_nodes[basenode][2])
+    phs = glm_modifier.defaults.house_nodes[basenode][3]
+    bldg = glm_modifier.defaults.house_nodes[basenode][4]
+    ti = glm_modifier.defaults.house_nodes[basenode][5]
+    rgnTable = glm_modifier.defaults.rgnThermalPct[rgn-1]
+
+    if 'A' in phs:
+        vstart = str(vnom) + '+0.0j'
+    elif 'B' in phs:
+        vstart = format(-0.5*vnom,'.2f') + format(-0.866025*vnom,'.2f') + 'j'
+    else:
+        vstart = format(-0.5*vnom,'.2f') + '+' + format(0.866025*vnom,'.2f') + 'j'
+
+    if glm_modifier.defaults.forERCOT == "True":
+        phs = phs + 'S'
+        tpxname = helper.gld_strict_name (basenode + '_tpx')
+        mtrname = helper.gld_strict_name (basenode + '_mtr')
+    elif bWriteService == True:
+        params = dict()
+        name = basenode
+        params["phases"] = phs
+        params["nominal_voltage"] = str(vnom)
+        params["voltage_1"] = vstart
+        params["voltage_2"] = vstart
+        glm_modifier.add_object('{:s} {{'.format (node_class), name, params)
+    else:
+        mtrname = helper.gld_strict_name (basenode + '_mtr')
+    for i in range(nhouse):
+        if (glm_modifier.defaults.forERCOT == "False") and (bWriteService == True):
+
+            tpxname = helper.gld_strict_name (basenode + '_tpx_' + str(i+1))
+            mtrname = helper.gld_strict_name (basenode + '_mtr_' + str(i+1))
+            params2 = dict()
+            name = tpxname
+            params2["from"] = basenode
+            params2["to"] = mtrname
+            params2["phases"] = phs
+            params2["length"] = "30"
+            params2["configuration"] = glm_modifier.defaults.name_prefix + list(glm_modifier.defaults.triplex_configurations.keys())[0]
+            glm_modifier.add_object("triplex_line", name, params2)
+
+            params3 = dict()
+            params3[""] = str
+            name = mtrname
+            params3["phases"] = phs
+            params3["meter_power_consumption"] = "1+7j"
+            add_tariff (params3)
+            params3["nominal_voltage"] = str(vnom)
+            params3["voltage_1"] = vstart
+            params3["voltage_2"] = vstart
+            glm_modifier.add_object("triplex_meter", name, params3)
+
+
+            if glm_modifier.defaults.metrics_interval > 0:
+                params4 = dict()
+                params4["parent"] = name
+                params4["interval"] = str(glm_modifier.defaults.metrics_interval)
+                glm_modifier.add_object("metrics_collector", name, params4)
+        hsename = helper.gld_strict_name (basenode + '_hse_' + str(i+1))
+        whname = helper.gld_strict_name (basenode + '_wh_' + str(i+1))
+        solname = helper.gld_strict_name (basenode + '_sol_' + str(i+1))
+        batname = helper.gld_strict_name (basenode + '_bat_' + str(i+1))
+        sol_i_name = helper.gld_strict_name (basenode + '_isol_' + str(i+1))
+        bat_i_name = helper.gld_strict_name (basenode + '_ibat_' + str(i+1))
+        sol_m_name = helper.gld_strict_name (basenode + '_msol_' + str(i+1))
+        bat_m_name = helper.gld_strict_name (basenode + '_mbat_' + str(i+1))
+        if glm_modifier.defaults.forERCOT == "True":
+          hse_m_name = mtrname
+        else:
+          hse_m_name = helper.gld_strict_name (basenode + '_mhse_' + str(i+1))
+          params5 = dict()
+          name = hse_m_name
+          params5["parent"] = mtrname
+          params5["phases"] = phs
+          params5["nominal_voltage"] = str(vnom)
+          glm_modifier.add_object('{:s} {{'.format (meter_class), name, params5)
+
+        fa_base = glm_modifier.defaults.rgnFloorArea[rgn-1][bldg]
+        fa_rand = np.random.uniform (0, 1)
+        stories = 1
+        ceiling_height = 8
+        if bldg == 0: # SF homes
+            floor_area = fa_base + 0.5 * fa_base * fa_rand * (ti - 3) / 3;
+            if np.random.uniform (0, 1) > glm_modifier.defaults.rgnOneStory[rgn-1]:
+                stories = 2
+            ceiling_height += np.random.randint (0, 2)
+        else: # apartment or MH
+            floor_area = fa_base + 0.5 * fa_base * (0.5 - fa_rand) # +/- 50%
+        floor_area = (1 + lg_v_sm) * floor_area # adjustment depends on whether nhouses rounded up or down
+        if floor_area > 4000:
+            floor_area = 3800 + fa_rand*200;
+        elif floor_area < 300:
+            floor_area = 300 + fa_rand*100;
+
+        scalar1 = 324.9/8907 * floor_area**0.442
+        scalar2 = 0.8 + 0.4 * np.random.uniform(0,1)
+        scalar3 = 0.8 + 0.4 * np.random.uniform(0,1)
+        resp_scalar = scalar1 * scalar2
+        unresp_scalar = scalar1 * scalar3
+
+        skew_value = glm_modifier.defaults.residential_skew_std * np.random.randn ()
+        if skew_value < -glm_modifier.defaults.residential_skew_max:
+            skew_value = -glm_modifier.defaults.residential_skew_max
+        elif skew_value > glm_modifier.defaults.residential_skew_max:
+            skew_value = glm_modifier.defaults.residential_skew_max
+
+        oversize = glm_modifier.defaults.rgnOversizeFactor[rgn-1] * (0.8 + 0.4 * np.random.uniform(0,1))
+        tiProps = selectThermalProperties (bldg, ti)
+        # Rceiling(roof), Rwall, Rfloor, WindowLayers, WindowGlass,Glazing,WindowFrame,Rdoor,AirInfil,COPhi,COPlo
+        Rroof = tiProps[0] * (0.8 + 0.4 * np.random.uniform(0,1))
+        Rwall = tiProps[1] * (0.8 + 0.4 * np.random.uniform(0,1))
+        Rfloor = tiProps[2] * (0.8 + 0.4 * np.random.uniform(0,1))
+        glazing_layers = int(tiProps[3])
+        glass_type = int(tiProps[4])
+        glazing_treatment = int(tiProps[5])
+        window_frame = int(tiProps[6])
+        Rdoor = tiProps[7] * (0.8 + 0.4 * np.random.uniform(0,1))
+        airchange = tiProps[8] * (0.8 + 0.4 * np.random.uniform(0,1))
+        init_temp = 68 + 4 * np.random.uniform(0,1)
+        mass_floor = 2.5 + 1.5 * np.random.uniform(0,1)
+        h_COP = c_COP = tiProps[10] + np.random.uniform(0,1) * (tiProps[9] - tiProps[10])
+        params6 = dict()
+        name = hsename
+        params6["parent"] = hse_m_name
+        params6["groupid"] = glm_modifier.defaults.bldgTypeName[bldg]
+
+        #print ('  // thermal_integrity_level', ConfigDict['tiName']['value'][ti] + ';', file=op)
+        #params6["thermal_integrity_level"] = glm_modifier.defaults.thermal_integrity_level[ti]
+
+        params6["schedule_skew"] = '{:.0f}'.format(skew_value)
+        params6["floor_area"] = '{:.0f}'.format(floor_area)
+        params6["number_of_stories"] = str(stories)
+        params6["ceiling_height"] = str(ceiling_height)
+        params6["over_sizing_factor"] = '{:.1f}'.format(oversize)
+        params6["Rroof"] = '{:.2f}'.format(Rroof)
+        params6["Rwall"] = '{:.2f}'.format(Rwall)
+        params6["Rfloor"] = '{:.2f}'.format(Rfloor)
+        params6["glazing_layers"] = str (glazing_layers)
+        params6["glass_type"] = str (glass_type)
+        params6["glazing_treatment"] = str (glazing_treatment)
+        params6["window_frame"] = str (window_frame)
+        params6["Rdoors"] = '{:.2f}'.format(Rdoor)
+        params6["airchange_per_hour"] = '{:.2f}'.format(airchange)
+        params6["cooling_COP"] = '{:.1f}'.format(c_COP)
+        params6["air_temperature"] = '{:.2f}'.format(init_temp)
+        params6["mass_temperature"] = '{:.2f}'.format(init_temp)
+        params6["total_thermal_mass_per_floor_area"] = '{:.3f}'.format(mass_floor)
+        params6["breaker_amps"] = "1000"
+        params6["hvac_breaker_rating"] = "1000"
+        heat_rand = np.random.uniform(0,1)
+        cool_rand = np.random.uniform(0,1)
+        if heat_rand <= glm_modifier.defaults.rgnPenGasHeat[rgn-1]:
+            params6["heating_system_type"] = "GAS"
+            if cool_rand <= glm_modifier.defaults.electric_cooling_percentage:
+                params6["cooling_system_type"] = "ELECTRIC"
+            else:
+                params6["cooling_system_type"] = "NONE"
+        elif heat_rand <= glm_modifier.defaults.rgnPenGasHeat[rgn-1] + glm_modifier.defaults.rgnPenHeatPump[rgn-1]:
+            params6["heating_system_type"] = "HEAT_PUMP"
+            params6["heating_COP"] = '{:.1f}'.format(h_COP)
+            params6["cooling_system_type"] = "ELECTRIC"
+            params6["auxiliary_strategy"] = "DEADBAND"
+            params6["auxiliary_system_type"] = "ELECTRIC"
+            params6["motor_model"] = "BASIC"
+            params6["motor_efficiency"] = "AVERAGE"
+        elif floor_area * ceiling_height > 12000.0: # electric heat not allowed on large homes
+            params6["heating_system_type"] = "GAS"
+            if cool_rand <= glm_modifier.defaults.electric_cooling_percentage:
+                params6["cooling_system_type"] = "ELECTRIC"
+            else:
+                params6["cooling_system_type"] = "NONE"
+        else:
+            params6["heating_system_type"] = "RESISTANCE"
+            if cool_rand <= glm_modifier.defaults.electric_cooling_percentage:
+                params6["cooling_system_type"] = "ELECTRIC"
+                params6["motor_model"] = "BASIC"
+                params6["motor_efficiency"] = "GOOD"
+            else:
+                params6["cooling_system_type"] = "NONE"
+
+        cooling_sch = np.ceil(glm_modifier.defaults.coolingScheduleNumber * np.random.uniform (0, 1))
+        heating_sch = np.ceil(glm_modifier.defaults.heatingScheduleNumber * np.random.uniform (0, 1))
+        # [Bin Prob, NightTimeAvgDiff, HighBinSetting, LowBinSetting]
+        cooling_bin, heating_bin = selectSetpointBins (bldg, np.random.uniform (0,1))
+        # randomly choose setpoints within bins, and then widen the separation to account for deadband
+        cooling_set = cooling_bin[3] + np.random.uniform(0,1) * (cooling_bin[2] - cooling_bin[3]) + setpoint_offset
+        heating_set = heating_bin[3] + np.random.uniform(0,1) * (heating_bin[2] - heating_bin[3]) - setpoint_offset
+        cooling_diff = 2.0 * cooling_bin[1] * np.random.uniform(0,1)
+        heating_diff = 2.0 * heating_bin[1] * np.random.uniform(0,1)
+        cooling_scale = np.random.uniform(0.95, 1.05)
+        heating_scale = np.random.uniform(0.95, 1.05)
+        cooling_str = 'cooling{:.0f}*{:.4f}+{:.2f}'.format(cooling_sch, cooling_scale, cooling_diff)
+        heating_str = 'heating{:.0f}*{:.4f}+{:.2f}'.format(heating_sch, heating_scale, heating_diff)
+        # default heating and cooling setpoints are 70 and 75 degrees in GridLAB-D
+        # we need more separation to assure no overlaps during transactive simulations
+        if bIgnoreThermostatSchedule == True:
+            params6["cooling_setpoint"] = str
+            params6["heating_setpoint"] = str
+        else:
+            params6["cooling_setpoint"] = str
+            params6["heating_setpoint"] = str
+        glm_modifier.add_object("house", params6["house"], params6)
+        # heatgain fraction, Zpf, Ipf, Ppf, Z, I, P
+        params7 = dict()
+        params7["schedule_skew"] = '{:.0f}'.format(skew_value)
+        params7["base_power"] = 'responsive_loads*' + '{:.2f}'.format(resp_scalar)
+        params7["heatgain_fraction"] = '{:.2f}'.format(glm_modifier.defaults.ZIPload_parameters[0]['heatgain_fraction'])
+        params7["impedance_pf"] = '{:.2f}'.format(glm_modifier.defaults.ZIPload_parameters[0]['impedance_pf'])
+        params7["current_pf"] = '{:.2f}'.format(glm_modifier.defaults.ZIPload_parameters[0]['current_pf'])
+        params7["power_pf"] = '{:.2f}'.format(glm_modifier.defaults.ZIPload_parameters[0]['power_pf'])
+        params7["impedance_fraction"] = '{:.2f}'.format(glm_modifier.defaults.ZIPload_parameters[0]['impedance_fraction'])
+        params7["current_fraction"] = '{:.2f}'.format(glm_modifier.defaults.ZIPload_parameters[0]['current_fraction'])
+        params7["power_fraction"] = '{:.2f}'.format(glm_modifier.defaults.ZIPload_parameters[0]['power_fraction'])
+        glm_modifier.add_object("ZIPload", "responsive", params7)
+
+        params8 = dict()
+        params8["schedule_skew"] = '{:.0f}'.format(skew_value)
+        params8["base_power"] = 'unresponsive_loads*' + '{:.2f}'.format(unresp_scalar)
+        params8["heatgain_fraction"] = '{:.2f}'.format(glm_modifier.defaults.ZIPload_parameters[0]['heatgain_fraction'])
+        params8["impedance_pf"] = '{:.2f}'.format(glm_modifier.defaults.ZIPload_parameters[0]['impedance_pf'])
+        params8["current_pf"] = '{:.2f}'.format(glm_modifier.defaults.ZIPload_parameters[0]['current_pf'])
+        params8["power_pf"] = '{:.2f}'.format(glm_modifier.defaults.ZIPload_parameters[0]['power_pf'])
+        params8[""] = '{:.2f}'.format(glm_modifier.defaults.ZIPload_parameters[0]['impedance_fraction'])
+        params8["current_fraction"] = '{:.2f}'.format(glm_modifier.defaults.ZIPload_parameters[0]['current_fraction'])
+        params8["power_fraction"] = '{:.2f}'.format(glm_modifier.defaults.ZIPload_parameters[0]['power_fraction'])
+        glm_modifier.add_object("ZIPload", "unresponsive", params8)
+
+        if np.random.uniform (0, 1) <= glm_modifier.defaults.water_heater_percentage:
+          heat_element = 3.0 + 0.5 * np.random.randint (1,6);  # numpy randint (lo, hi) returns lo..(hi-1)
+          tank_set = 110 + 16 * np.random.uniform (0, 1);
+          therm_dead = 4 + 4 * np.random.uniform (0, 1);
+          tank_UA = 2 + 2 * np.random.uniform (0, 1);
+          water_sch = np.ceil(glm_modifier.defaults.waterHeaterScheduleNumber * np.random.uniform (0, 1))
+          water_var = 0.95 + np.random.uniform (0, 1) * 0.1 # +/-5% variability
+          wh_demand_type = 'large_'
+          sizeIncr = np.random.randint (0,3)  # MATLAB randi(imax) returns 1..imax
+          sizeProb = np.random.uniform (0, 1);
+          if sizeProb <= glm_modifier.defaults.rgnWHSize[rgn-1][0]:
+              wh_size = 20 + sizeIncr * 5
+              wh_demand_type = 'small_'
+          elif sizeProb <= (glm_modifier.defaults.rgnWHSize[rgn-1][0] + glm_modifier.defaults.rgnWHSize[rgn-1][1]):
+              wh_size = 30 + sizeIncr * 10
+              if floor_area < 2000.0:
+                  wh_demand_type = 'small_'
+          else:
+              if floor_area < 2000.0:
+                  wh_size = 30 + sizeIncr * 10
+              else:
+                  wh_size = 50 + sizeIncr * 10
+          wh_demand_str = wh_demand_type + '{:.0f}'.format(water_sch) + '*' + '{:.2f}'.format(water_var)
+          wh_skew_value = 3 * glm_modifier.defaults.residential_skew_std * np.random.randn ()
+          if wh_skew_value < -6 * glm_modifier.defaults.residential_skew_max:
+              wh_skew_value = -6 * glm_modifier.defaults.residential_skew_max
+          elif wh_skew_value > 6 * glm_modifier.defaults.residential_skew_max:
+              wh_skew_value = 6 * glm_modifier.defaults.residential_skew_max
+
+          params9 = dict()
+          name = whname
+          params9["schedule_skew"] = '{:.0f}'.format(wh_skew_value)
+          params9["heating_element_capacity"] = '{:.1f}'.format(heat_element)
+          params9["thermostat_deadband"] = '{:.1f}'.format(therm_dead)
+          params9["location"] = "INSIDE"
+          params9["tank_diameter"] = "1.5"
+          params9["tank_UA"] = '{:.1f}'.format(tank_UA)
+          params9["water_demand"] = wh_demand_str
+          params9["tank_volume"] = '{:.0f}'.format(wh_size)
+          if np.random.uniform (0, 1) <= glm_modifier.defaults.water_heater_participation:
+              params9["waterheater_model"] = "MULTILAYER"
+              params9["discrete_step_size"] = "60.0"
+              params9["lower_tank_setpoint"] = '{:.1f}'.format(tank_set - 5.0)
+              params9["upper_tank_setpoint"] = '{:.1f}'.format(tank_set + 5.0)
+              params9["T_mixing_valve"] = '{:.1f}'.format(tank_set)
+          else:
+              params9["tank_setpoint"] = '{:.1f}'.format(tank_set)
+          glm_modifier.add_object("waterheater", name, params9)
+
+          if glm_modifier.defaults.metrics_interval > 0:
+              params10 = dict()
+              params10["parent"] = name
+              params10["interval"] = str(glm_modifier.defaults.metrics_interval)
+              glm_modifier.add_object("metrics_collector", name, params10)
+
+
+        if glm_modifier.defaults.metrics_interval > 0:
+            params11 = dict()
+            params11["parent"] = name
+            params11["interval"] = str(glm_modifier.defaults.metrics_interval)
+            glm_modifier.add_object("metrics_collector", params9["name"], params11)
+
+        # if PV is allowed, then only single-family houses can buy it, and only the single-family houses with PV will also consider storage
+        # if PV is not allowed, then any single-family house may consider storage (if allowed)
+        # apartments and mobile homes may always consider storage, but not PV
+        bConsiderStorage = True
+        if bldg == 0:  # Single-family homes
+            if glm_modifier.defaults.solar_percentage > 0.0:
+                bConsiderStorage = False
+            if np.random.uniform (0, 1) <= glm_modifier.defaults.solar_percentage:  # some single-family houses have PV
+                bConsiderStorage = True
+                panel_area = 0.1 * floor_area
+                if panel_area < 162:
+                    panel_area = 162
+                elif panel_area > 270:
+                    panel_area = 270
+                #inv_power = inv_undersizing * (panel_area/10.7642) * rated_insolation * array_efficiency
+                inv_power = glm_modifier.defaults.inv_undersizing * (panel_area/10.7642) * glm_modifier.defaults.rated_insolation * glm_modifier.defaults.array_efficiency
+                glm_modifier.defaults.solar_count += 1
+                glm_modifier.defaults.solar_kw += 0.001 * inv_power
+
+
+
+                params12 = dict()
+                name = sol_m_name
+                params12["parent"] = mtrname
+                params12["phases"] = phs
+                params12["nominal_voltage"] = str(vnom)
+                glm_modifier.add_object('{:s} {{'.format (meter_class), name, params12)
+
+
+
+                params13 = dict()
+                params13[""] = str
+
+                params13[""] = str
+                params13[""] = str
+                params13[""] = str
+                params13[""] = str
+                params13[""] = str
+                params13[""] = str
+                params13[""] = str
+                add_solar_inv_settings (glm_modifier, params13)
+                glm_modifier.add_object('{:s} {{'.format (meter_class), name, params12)
+
+                params14 = dict()
+                name = solname
+                params14["panel_type"] = "SINGLE_CRYSTAL_SILICON"
+                params14["efficiency"] = '{:.2f}'.format(glm_modifier.defaults.solar['array_efficiency'])
+                params14["area"] = '{:.2f}'.format(panel_area)
+                glm_modifier.add_object("solar", name, params14)
+                if glm_modifier.defaults.metrics_interval > 0:
+                    params15 = dict()
+                    params15["interval"] = str(glm_modifier.defaults.metrics_interval)
+                    params15["parent"] = name
+                    glm_modifier.add_object("metrics_collector", name, params15)
+
+        if bConsiderStorage:
+            if np.random.uniform (0, 1) <= glm_modifier.defaults.storage_percentage:
+                glm_modifier.defaults.battery_count += 1
+#                print ('object triplex_meter {', file=op)
+                params16 = dict()
+                name = bat_m_name
+                params16["parent"] = mtrname
+                params16["phases"] = phs
+                params16["nominal_voltage"] = str(vnom)
+                glm_modifier.add_object('{:s} {{'.format (meter_class), name, params16)
+                params17 = dict()
+                name = bat_i_name
+                params17["phases"] = phs
+                params17["generator_status"] = 'ONLINE'
+                params17["generator_mode"] = 'CONSTANT_PQ'
+                params17["inverter_type"] = 'FOUR_QUADRANT'
+                params17["four_quadrant_control_mode"] = glm_modifier.defaults.storage_inv_mode
+                params17["V_base"] = '${INV_VBASE}'
+                params17["charge_lockout_time"] = '1'
+                params17["discharge_lockout_time"] = '1'
+                params17["rated_power"] = '5000'
+                params17["max_charge_rate"] = '5000'
+                params17["max_discharge_rate"] = '5000'
+                params17["sense_object"] = mtrname
+                params17["charge_on_threshold"] = '-100'
+                params17["charge_off_threshold"] = '0'
+                params17["discharge_off_threshold"] = '2000'
+                params17["discharge_on_threshold"] = '3000'
+                params17["inverter_efficiency"] = '0.97'
+                params17["power_factor"] = '1.0'
+                glm_modifier.add_object("inverter", name, params17)
+
+                params18 = dict()
+                name = batname
+                params18["use_internal_battery_model"] = 'true'
+                params18["battery_type"] = 'LI_ION'
+                params18["nominal_voltage"] = '480'
+                params18["battery_capacity"] = '13500'
+                params18["round_trip_efficiency"] = '0.86'
+                params18["state_of_charge"] = '0.50'
+                glm_modifier.add_object("battery", name, params18)
+
+                if glm_modifier.defaults.metrics_interval > 0:
+                    params19 = dict()
+                    params19["parent"] = name
+                    params19["interval"] = str(glm_modifier.defaults.metrics_interval)
+                    glm_modifier.add_object("metrics_collector", name, params19)
+
+
+
+#***************************************************************************************************
+#***************************************************************************************************
+def add_substation(glm_modifier, name, phs, vnom, vll):
+    """Write the substation swing node, transformer, metrics collector and 
+    fncs_msg object
+
+    Args:
+        op (file): an open GridLAB-D input file
+        name (str): node name of the primary (not transmission) substation bus
+        phs (str): primary phasing in the substation
+        vnom (float): not used
+        vll (float): feeder primary line-to-line voltage
+    """
+    # if this feeder will be combined with others, need USE_FNCS to appear first as a marker for the substation
+    #if len(glm_modifier.defaults.fncs_case) > 0:
+        #if glm_modifier.defaults.message_broker == "fncs_msg":
+    params = dict()
+    #if glm_modifier.defaults.forERCOT == "True":
+        # print ('  name gridlabd' + fncs_case + ';', file=op)
+    #    params["gridlabd"] = 'gridlabd' + glm_modifier.defaults.fncs_case
+    #else:
+    #name = "gld1"
+    #params["parent"] = "network_node"
+    #params["configure"] = glm_modifier.defaults.fncs_case + '_FNCS_Config.txt'
+    #params["option"] = "transport:hostname localhost, port 5570"
+    #params["aggregate_subscriptions"] = "true"
+    #params["aggregate_publications"] = "true"
+    #glm_modifier.add_object("fncs_msg", name, params)
+    # if glm_modifier.defaults.message_broker == "helics_msg":
+    #    params[""] = str
+    #    params2 = dict()
+    #    params["configure"] = "glm_modifier.defaults.fncs_case + '_HELICS_gld_msg.json"
+    #    glm_modifier.add_object("helics_msg", name, params2)
+
+
+
+    params3 = dict()
+    name = 'substation_xfmr_config'
+    params3["connect_type"] = 'WYE_WYE'
+    params3["install_type"] = 'PADMOUNT'
+    params3["primary_voltage"] = '{:.2f}'.format(glm_modifier.defaults.transmissionVoltage)
+    params3["secondary_voltage"] = '{:.2f}'.format(vll)
+    params3["power_rating"] = '{:.2f}'.format(glm_modifier.defaults.transmissionXfmrMVAbase * 1000.0)
+    params3["resistance"] = '{:.2f}'.format(0.01 * glm_modifier.defaults.transmissionXfmrRpct)
+    params3["reactance"] = '{:.2f}'.format(0.01 * glm_modifier.defaults.transmissionXfmrXpct)
+    params3["shunt_resistance"] = '{:.2f}'.format(100.0 / glm_modifier.defaults.transmissionXfmrNLLpct)
+    params3["shunt_reactance"] = '{:.2f}'.format(100.0 / glm_modifier.defaults.transmissionXfmrImagpct)
+    glm_modifier.add_object("transformer_configuration", name, params3)
+
+
+
+    params4 = dict()
+    name = "substation_transformer"
+    params4["from"] = "network_node"
+    params4["to"] = name
+    params4["phases"] = phs
+    params4["configuration"] = "substation_xfmr_config"
+    glm_modifier.add_object("transformer", name, params4)
+    vsrcln = glm_modifier.defaults.transmissionVoltage / math.sqrt(3.0)
+
+
+    params5 = dict()
+    name = 'name network_node'
+    params5["groupid"] = glm_modifier.defaults.base_feeder_name
+    params5["bustype"] = 'bustype SWING'
+    params5["nominal_voltage"] = '{:.2f}'.format(vsrcln)
+    params5["positive_sequence_voltage"] = '{:.2f}'.format(vsrcln)
+    params5["base_power"] = '{:.2f}'.format(glm_modifier.defaults.transmissionXfmrMVAbase * 1000000.0)
+    params5["power_convergence_value"] = "100.0"
+    params5["phases"] = phs
+    glm_modifier.add_object("substation", name, params5)
+
+
+    if glm_modifier.defaults.metrics_interval > 0:
+        params6 = dict()
+        params6["parent"] = name
+        params6["interval"] = str(glm_modifier.defaults.metrics_interval)
+        glm_modifier.add_object("metrics_collector", name, params6)
+        # debug
+        params7 = dict()
+        params7["parent"] = name
+        params7["property"] = "distribution_power_A"
+        params7["file"] = "sub_power.csv"
+        params7["interval"] = "300"
+        glm_modifier.add_object("recorder", name, params7)
+
+
+
+
+# ***************************************************************************************************
+# ***************************************************************************************************
+
+# if triplex load, node or meter, the nominal voltage is 120
+#   if the name or parent attribute is found in secmtrnode, we look up the 
+#   nominal voltage there otherwise, the nominal voltage is vprim
+# secmtrnode[mtr_node] = [kva_total, phases, vnom]
+#   the transformer phasing was not changed, and the transformers were up-sized 
+#   to the largest phase kva therefore, it should not be necessary to look up 
+#   kva_total, but phases might have changed N==>S
+# if the phasing did change N==>S, we have to prepend triplex_ to the class, 
+#   write power_1 and voltage_1 when writing commercial buildings, if load_class 
+#   is present and == C, skip the instance
+
+def add_voltage_class(glm_modifier,model, h, t, vprim, vll, secmtrnode):
+    """Write GridLAB-D instances that have a primary nominal voltage, i.e., node, meter and load
+
+    Args:
+        model (dict): a parsed GridLAB-D model
+        h (dict): the object ID hash
+        t (str): the GridLAB-D class name to write
+        op (file): an open GridLAB-D input file
+        vprim (float): the primary nominal line-to-neutral voltage
+        vll (float): the primary nominal line-to-line voltage
+        secmtrnode (dict): key to [transfomer kva, phasing, nominal voltage] by secondary node name
+    """
+    if t in model:
+        for o in model[t]:
+            #            if 'load_class' in model[t][o]:
+            #                if model[t][o]['load_class'] == 'C':
+            #                    continue
+            name = o  # model[t][o]['name']
+            phs = model[t][o]['phases']
+            vnom = vprim
+            if 'bustype' in model[t][o]:
+                if model[t][o]['bustype'] == 'SWING':
+                    add_substation(glm_modifier, name, phs, vnom, vll)
+            parent = ''
+            prefix = ''
+            if str.find(phs, 'S') >= 0:
+                bHadS = True
+            else:
+                bHadS = False
+            if str.find(name, '_tn_') >= 0 or str.find(name, '_tm_') >= 0:
+                vnom = 120.0
+            if name in secmtrnode:
+                vnom = secmtrnode[name][2]
+                phs = secmtrnode[name][1]
+            if 'parent' in model[t][o]:
+                parent = model[t][o]['parent']
+                if parent in secmtrnode:
+                    vnom = secmtrnode[parent][2]
+                    phs = secmtrnode[parent][1]
+            if str.find(phs, 'S') >= 0:
+                bHaveS = True
+            else:
+                bHaveS = False
+            if bHaveS == True and bHadS == False:
+                prefix = 'triplex_'
+            params = dict()
+            if len(parent) > 0:
+                params["parent"] = parent
+            name = name
+            if 'groupid' in model[t][o]:
+                params["groupid"] = model[t][o]['groupid']
+            if 'bustype' in model[t][o]:  # already moved the SWING bus behind substation transformer
+                if model[t][o]['bustype'] != 'SWING':
+                    params["bustype"] = model[t][o]['bustype']
+            params["phases"] = phs
+            params["nominal_voltage"] = str(vnom)
+            if 'load_class' in model[t][o]:
+                params["load_class"] = model[t][o]['load_class']
+            if 'constant_power_A' in model[t][o]:
+                if bHaveS == True:
+                    params["power_1"] = model[t][o]['constant_power_A']
+                else:
+                    params["constant_power_A"] = model[t][o]['constant_power_A']
+            if 'constant_power_B' in model[t][o]:
+                if bHaveS == True:
+                    params["power_1"] = model[t][o]['constant_power_B']
+                else:
+                    params["constant_power_B"] = model[t][o]['constant_power_B']
+            if 'constant_power_C' in model[t][o]:
+                if bHaveS == True:
+                    params["power_1"] = model[t][o]['constant_power_C']
+                else:
+                    params["constant_power_C"] = model[t][o]['constant_power_C']
+            if 'power_1' in model[t][o]:
+                params["power_1"] = model[t][o]['power_1']
+            if 'power_2' in model[t][o]:
+                params["power_2"] = model[t][o]['power_2']
+            if 'power_12' in model[t][o]:
+                params["power_12"] = model[t][o]['power_12']
+            vstarta = str(vnom) + '+0.0j'
+            vstartb = format(-0.5 * vnom, '.2f') + format(-0.866025 * vnom, '.2f') + 'j'
+            vstartc = format(-0.5 * vnom, '.2f') + '+' + format(0.866025 * vnom, '.2f') + 'j'
+            if 'voltage_A' in model[t][o]:
+                if bHaveS == True:
+                    params["voltage_1"] = vstarta
+                    params["voltage_2"] = vstarta
+                else:
+                    params["voltage_A"] = vstarta
+            if 'voltage_B' in model[t][o]:
+                if bHaveS == True:
+                    params["voltage_1"] = vstartb
+                    params["voltage_2"] = vstartb
+                else:
+                    params["voltage_B"] = vstartb
+            if 'voltage_C' in model[t][o]:
+                if bHaveS == True:
+                    params["voltage_1"] = vstartc
+                    params["voltage_2"] = vstartc
+                else:
+                    params["voltage_C"] = vstartc
+            if 'power_1' in model[t][o]:
+                params["power_1"] = model[t][o]['power_1']
+            if 'power_2' in model[t][o]:
+                params["power_2"] = model[t][o]['power_2']
+            if 'voltage_1' in model[t][o]:
+                if str.find(phs, 'A') >= 0:
+                    params["voltage_1"] = vstarta
+                    params["voltage_2"] = vstarta
+                if str.find(phs, 'B') >= 0:
+                    params["voltage_1"] = vstartb
+                    params["voltage_2"] = vstartb
+                if str.find(phs, 'C') >= 0:
+                    params["voltage_1"] = vstartc
+                    params["voltage_2"] = vstartc
+            if name in extra_billing_meters:
+                add_tariff(glm_modifier, params)
+                if glm_modifier.defaults.metrics_interval > 0:
+                    params2 = dict()
+                    params2["interval"] = str(glm_modifier.defaults.metrics_interval)
+                    glm_modifier.add_object("metrics_interval", name, params2)
+            glm_modifier.add_object(prefix + t, name, params)
+
+#***************************************************************************************************
+#***************************************************************************************************
+def add_config_class (glm_modifier, model, h, t):
+    """Write a GridLAB-D configuration (i.e. not a link or node) class
+
+    Args:
+        model (dict): the parsed GridLAB-D model
+        h (dict): the object ID hash
+        t (str): the GridLAB-D class
+        op (file): an open GridLAB-D input file
+    """
+    if t in model:
+        for o in model[t]:
+            params =dict()
+            params[""] = str
+            name = o
+            for p in model[t][o]:
+                if ':' in model[t][o][p]:
+                    params[p] = h[model[t][o][p]]
+                else:
+                    params[p] = model[t][o][p]
+            glm_modifier.add_object(t, o, params)
+
+
+# ***************************************************************************************************
+# ***************************************************************************************************
+def add_xfmr_config(glm_modifier,key, phs, kvat, vnom, vsec, install_type, vprimll, vprimln):
+    """Write a transformer_configuration
+
+    Args:
+        key (str): name of the configuration
+        phs (str): primary phasing
+        kvat (float): transformer rating in kVA
+        vnom (float): primary voltage rating, not used any longer (see vprimll 
+            and vprimln)
+        vsec (float): secondary voltage rating, should be line-to-neutral for 
+            single-phase or line-to-line for three-phase
+        install_type (str): should be VAULT, PADMOUNT or POLETOP
+        vprimll (float): primary line-to-line voltage, used for three-phase 
+            transformers
+        vprimln (float): primary line-to-neutral voltage, used for single-phase 
+            transformers
+        op (file): an open GridLAB-D input file
+    """
+    params = dict()
+    name = glm_modifier.defaults.name_prefix + key
+    params["power_rating"] = format(kvat, '.2f')
+    kvaphase = kvat
+    if 'XF2' in key:
+        kvaphase /= 2.0
+    if 'XF3' in key:
+        kvaphase /= 3.0
+    if 'A' in phs:
+        params["powerA_rating"] = format(kvaphase, '.2f')
+    else:
+        params["powerA_rating"] = "0.0"
+    if 'B' in phs:
+        params["powerB_rating"] = format(kvaphase, '.2f')
+    else:
+        params["powerB_rating"] = "0.0"
+    if 'C' in phs:
+        params["powerC_rating"] = format(kvaphase, '.2f')
+    else:
+        params["powerC_rating"] = "0.0"
+    params["install_type"] = install_type
+    if 'S' in phs:
+        row = Find1PhaseXfmr(glm_modifier, kvat)
+        params["connect_type"] = "SINGLE_PHASE_CENTER_TAPPED"
+        params["primary_voltage"] = str(vprimln)
+        params["secondary_voltage"] = format(vsec, '.1f')
+        params["resistance"] = format(row[1] * 0.5, '.5f')
+        params["resistance1"] = format(row[1], '.5f')
+        params["resistance2"] = format(row[1], '.5f')
+        params["reactance"] = format(row[2] * 0.8, '.5f')
+        params["reactance1"] = format(row[2] * 0.4, '.5f')
+        params["reactance2"] = format(row[2] * 0.4, '.5f')
+        params["shunt_resistance"] = format(1.0 / row[3], '.2f')
+        params["shunt_reactance"] = format(1.0 / row[4], '.2f')
+    else:
+        row = Find3PhaseXfmr(glm_modifier, kvat)
+        params["connect_type"] = "WYE_WYE"
+        params["primary_voltage"] = str(vprimll)
+        params["secondary_voltage"] = format(vsec, '.1f')
+        params["resistance"] = format(row[1], '.5f')
+        params["reactance"] = format(row[2], '.5f')
+        params["shunt_resistance"] = format(1.0 / row[3], '.2f')
+        params["shunt_reactance"] = format(1.0 / row[4], '.2f')
+    glm_modifier.add_object("transformer_configuration", name, params)
+
+
+
+# ***************************************************************************************************
+# ***************************************************************************************************
+
+def ProcessTaxonomyFeeder(glm_modifier, outname, rootname, vll, vln, avghouse, avgcommercial):
+    """Parse and re-populate one backbone feeder, usually but not necessarily 
+    one of the PNNL taxonomy feeders
+
+    This function:
+
+        * reads and parses the backbone model from *rootname.glm*
+        * replaces loads with houses and DER
+        * upgrades transformers and fuses as needed, based on a radial graph 
+            analysis
+        * writes the repopulated feeder to *outname.glm*
+
+    Args:
+        outname (str): the output feeder model name
+        rootname (str): the input (usually taxonomy) feeder model name
+        vll (float): the feeder primary line-to-line voltage
+        vln (float): the feeder primary line-to-neutral voltage
+        avghouse (float): the average house load in kVA
+        avgcommercial (float): the average commercial load in kVA, not used
+    """
+    glm_modifier.defaults.solar_count = 0
+    glm_modifier.defaults.solar_kw = 0
+    glm_modifier.defaults.battery_count = 0
+
+    glm_modifier.defaults.base_feeder_name = helper.gld_strict_name(rootname)
+
+#    fname = glm_modifier.defaults.glmpath + rootname + '.glm'
+    fname = glm_modifier.model.in_file
+    print('Populating From:', fname)
+    rgn = 0
+    if 'R1' in rootname:
+        rgn = 1
+    elif 'R2' in rootname:
+        rgn = 2
+    elif 'R3' in rootname:
+        rgn = 3
+    elif 'R4' in rootname:
+        rgn = 4
+    elif 'R5' in rootname:
+        rgn = 5
+    print('using', glm_modifier.defaults.solar_percentage, 'solar and', glm_modifier.defaults.storage_percentage,
+          'storage penetration')
+    # if glm_modifier.defaults.electric_cooling_percentage <= 0.0:
+    #     glm_modifier.defaults.electric_cooling_percentage = glm_modifier.defaults.rgnPenElecCool[rgn - 1]
+    #     print('using regional default', glm_modifier.defaults.electric_cooling_percentage,
+    #           'air conditioning penetration')
+    # else:
+    #     print('using', glm_modifier.defaults.electric_cooling_percentage,
+    #           'air conditioning penetration from JSON config')
+    # if glm_modifier.defaults.water_heater_percentage <= 0.0:
+    #     glm_modifier.defaults.water_heater_percentage = glm_modifier.defaults.rgnPenElecWH[rgn - 1]
+    #     print('using regional default', glm_modifier.defaults.water_heater_percentage, 'water heater penetration')
+    # else:
+    #     print('using', glm_modifier.defaults.water_heater_percentage, 'water heater penetration from JSON config')
+    pathstring = os.path.curdir
+    if os.path.isfile(fname):
+        ip = open(fname, 'r')
+        lines = []
+        line = ip.readline()
+        while line != '':
+            while re.match('\s*//', line) or re.match('\s+$', line):
+                # skip comments and white space
+                line = ip.readline()
+            lines.append(line.rstrip())
+            line = ip.readline()
+        ip.close()
+
+
+        op = open(glm_modifier.defaults.work_path + outname + '.glm', 'w')
+
+        #op = open(glm_modifier.defaults.outpath + glm_modifier.defaults.outname + '.glm', 'w')
+        print('###### Writing to', glm_modifier.defaults.work_path + outname + '.glm')
+        octr = 0;
+        model = {}
+        h = {}  # OID hash
+        itr = iter(lines)
+        for line in itr:
+            if re.search('object', line):
+                line, octr = obj(glm_modifier,None, model, line, itr, h, octr)
+            else:  # should be the pre-amble, need to replace timestamp and stoptime
+                if 'timestamp' in line:
+                    glm_modifier.model.module_entities['clock'].starttime.value = glm_modifier.defaults.starttime
+                    #print('  timestamp \'' + glm_modifier.defaults.starttime + '\';', file=op)
+                elif 'stoptime' in line:
+                    glm_modifier.model.module_entities['clock'].stoptime.value = glm_modifier.defaults.endtime
+#                    print('  stoptime \'' + glm_modifier.defaults.endtime + '\';', file=op)
+#                else:
+#                    print(line, file=op)
+
+        # apply the nameing prefix if necessary
+        # if len(name_prefix) > 0:
+        if len(glm_modifier.defaults.name_prefix) > 0:
+            for t in model:
+                for o in model[t]:
+                    elem = model[t][o]
+                    for tok in ['name', 'parent', 'from', 'to', 'configuration', 'spacing',
+                                'conductor_1', 'conductor_2', 'conductor_N',
+                                'conductor_A', 'conductor_B', 'conductor_C']:
+                        if tok in elem:
+                            elem[tok] = glm_modifier.defaults.name_prefix + elem[tok]
+
+        #        log_model (model, h)
+
+        # construct a graph of the model, starting with known links
+        G = nx.Graph()
+        for t in model:
+            if is_edge_class(t):
+                for o in model[t]:
+                    n1 = model[t][o]['from']
+                    n2 = model[t][o]['to']
+                    G.add_edge(n1, n2, eclass=t, ename=o, edata=model[t][o])
+
+        # add the parent-child node links
+        for t in model:
+            if is_node_class(t):
+                for o in model[t]:
+                    if 'parent' in model[t][o]:
+                        p = model[t][o]['parent']
+                        G.add_edge(o, p, eclass='parent', ename=o, edata={})
+
+        # now we backfill node attributes
+        for t in model:
+            if is_node_class(t):
+                for o in model[t]:
+                    if o in G.nodes():
+                        G.nodes()[o]['nclass'] = t
+                        G.nodes()[o]['ndata'] = model[t][o]
+                    else:
+                        print('orphaned node', t, o)
+
+        swing_node = ''
+        for n1, data in G.nodes(data=True):
+            if 'nclass' in data:
+                if 'bustype' in data['ndata']:
+                    if data['ndata']['bustype'] == 'SWING':
+                        swing_node = n1
+
+        sub_graphs = nx.connected_components(G)
+        seg_loads = {}  # [name][kva, phases]
+        total_kva = 0.0
+        for n1, data in G.nodes(data=True):
+            if 'ndata' in data:
+                kva = accumulate_load_kva(data['ndata'])
+                # need to account for large-building loads added through transformer connections
+                if n1 == glm_modifier.defaults.Eplus_Bus:
+                    kva += glm_modifier.defaults.Eplus_kVA
+                if kva > 0:
+                    total_kva += kva
+                    nodes = nx.shortest_path(G, n1, swing_node)
+                    edges = zip(nodes[0:], nodes[1:])
+                    for u, v in edges:
+                        eclass = G[u][v]['eclass']
+                        if is_edge_class(eclass):
+                            ename = G[u][v]['ename']
+                            if ename not in seg_loads:
+                                seg_loads[ename] = [0.0, '']
+                            seg_loads[ename][0] += kva
+                            seg_loads[ename][1] = union_of_phases(seg_loads[ename][1], data['ndata']['phases'])
+
+        print('  swing node', swing_node, 'with', len(list(sub_graphs)), 'subgraphs and',
+              '{:.2f}'.format(total_kva), 'total kva')
+        dummy_params = dict()
+        # preparatory items for TESP
+        glm_modifier.add_module("climate", dummy_params)
+        glm_modifier.add_module("generators", dummy_params)
+        glm_modifier.add_module("connection", dummy_params)
+        mod_params = dict()
+        mod_params["implicit_enduses"] = "NONE"
+
+
+        glm_modifier.model.include_lines.append('#include "${TESPDIR}/data/schedules/appliance_schedules.glm"')
+        glm_modifier.model.include_lines.append('#include "${TESPDIR}/data/schedules/water_and_setpoint_schedule_v5.glm"')
+        glm_modifier.model.include_lines.append('#include "${TESPDIR}/data/schedules/commercial_schedules.glm"')
+
+
+        glm_modifier.model.set_lines.append('#set minimum_timestep=' + str(glm_modifier.defaults.timestep))
+        glm_modifier.model.set_lines.append('#set relax_naming_rules=1')
+        glm_modifier.model.set_lines.append('#set warn=0')
+
+
+
+        if glm_modifier.defaults.metrics_interval > 0:
+            params = dict()
+            params["interval"] = str(glm_modifier.defaults.metrics_interval)
+            params["interim"] = "43200"
+            if glm_modifier.defaults.forERCOT == "True":
+                params["filename"] = outname + '_metrics.json'
+            else:
+                params["filename"] = '${METRICS_FILE}'
+            glm_modifier.add_object("metrics_collector_writer","",params)
+
+
+        params2 = dict()
+        name = "localWeather"
+        #waiting for add comment method to be added to the modify class
+#        print('  // tmyfile "' + glm_modifier.defaults.weatherpath + glm_modifier.defaults.weather_file + '";',
+#              file=op)
+#        print('  // agent name', glm_modifier.defaults.weatherName, file=op)
+        params2["interpolate"] = "QUADRATIC"
+        params2["latitude"] = str(glm_modifier.defaults.latitude)
+        params2["longitude"] = str(glm_modifier.defaults.longitude)
+#        print('  // altitude', str(glm_modifier.defaults.altitude) + ';', file=op)
+        params2["tz_meridian"] = '{0:.2f};'.format(15 * glm_modifier.defaults.time_zone_offset)
+#        glm_modifier.add_object("climate", name, params2)
+
+
+        if glm_modifier.defaults.solar_percentage > 0.0:
+            #Waiting for the add comment method to be added to the modify class
+#            print('// default IEEE 1547-2018 settings for Category B', file=op)
+            glm_modifier.model.define_lines.append('#define INV_VBASE=240.0')
+            glm_modifier.model.define_lines.append('#define INV_V1=0.92')
+            glm_modifier.model.define_lines.append('#define INV_V2=0.98')
+            glm_modifier.model.define_lines.append('#define INV_V3=1.02')
+            glm_modifier.model.define_lines.append('#define INV_V4=1.08')
+            glm_modifier.model.define_lines.append('#define INV_Q1=0.44')
+            glm_modifier.model.define_lines.append('#define INV_Q2=0.00')
+            glm_modifier.model.define_lines.append('#define INV_Q3=0.00')
+            glm_modifier.model.define_lines.append('#define INV_Q4=-0.44')
+            glm_modifier.model.define_lines.append('#define INV_VIN=200.0')
+            glm_modifier.model.define_lines.append('#define INV_IIN=32.5')
+            glm_modifier.model.define_lines.append('#define INV_VVLOCKOUT=300.0')
+            glm_modifier.model.define_lines.append('#define INV_VW_V1=1.05 // 1.05833')
+            glm_modifier.model.define_lines.append('#define INV_VW_V2=1.10')
+            glm_modifier.model.define_lines.append('#define INV_VW_P1=1.0')
+            glm_modifier.model.define_lines.append('#define INV_VW_P2=0.0')
+        # write the optional volt_dump and curr_dump for validation
+
+        if glm_modifier.defaults.WANT_VI_DUMP == "True":
+            params3 = dict()
+            params3["parent"] = name
+            params3["filename"] = 'Voltage_Dump_' + outname + '.csv'
+            params3["mode"] = 'polar'
+            glm_modifier.add_object("voltdump", name, params3)
+            params4 = dict()
+            params4[""] = str
+            params4["parent"] = name
+            params4["filename"] = 'Current_Dump_' + outname + '.csv'
+            params4["mode"] = 'polar'
+            glm_modifier.add_object("currdump", name, params4)
+
+
+        #waiting for the add comment method to be added to the modify class
+#        print('// solar inverter mode on this feeder', file=op)
+        glm_modifier.model.define_lines.append('#define ' + glm_modifier.defaults.name_prefix + 'INVERTER_MODE=' + glm_modifier.defaults.solar_inv_mode)
+
+        # NEW STRATEGY - loop through transformer instances and assign a standard size based on the downstream load
+        #              - change the referenced transformer_configuration attributes
+        #              - write the standard transformer_configuration instances we actually need
+        xfused = {}  # ID, phases, total kva, vnom (LN), vsec, poletop/padmount
+        secnode = {}  # Node, st, phases, vnom
+        t = 'transformer'
+        if t not in model:
+            model[t] = {}
+        for o in model[t]:
+            seg_kva = seg_loads[o][0]
+            seg_phs = seg_loads[o][1]
+            nphs = 0
+            if 'A' in seg_phs:
+                nphs += 1
+            if 'B' in seg_phs:
+                nphs += 1
+            if 'C' in seg_phs:
+                nphs += 1
+            if nphs > 1:
+                kvat = Find3PhaseXfmrKva(glm_modifier, seg_kva)
+            else:
+                kvat = Find1PhaseXfmrKva(glm_modifier, seg_kva)
+            if 'S' in seg_phs:
+                vnom = 120.0
+                vsec = 120.0
+            else:
+                if 'N' not in seg_phs:
+                    seg_phs += 'N'
+                if kvat > glm_modifier.defaults.max208kva:
+                    vsec = 480.0
+                    vnom = 277.0
+                else:
+                    vsec = 208.0
+                    vnom = 120.0
+
+            secnode[model[t][o]['to']] = [kvat, seg_phs, vnom]
+
+            old_key = h[model[t][o]['configuration']]
+            install_type = model['transformer_configuration'][old_key]['install_type']
+
+            raw_key = 'XF' + str(nphs) + '_' + install_type + '_' + seg_phs + '_' + str(kvat)
+            key = raw_key.replace('.', 'p')
+
+            model[t][o]['configuration'] = glm_modifier.defaults.name_prefix + key
+            model[t][o]['phases'] = seg_phs
+            if key not in xfused:
+                xfused[key] = [seg_phs, kvat, vnom, vsec, install_type]
+
+        for key in xfused:
+            add_xfmr_config(glm_modifier, key, xfused[key][0], xfused[key][1], xfused[key][2], xfused[key][3],
+                              xfused[key][4], vll, vln)
+
+        t = 'capacitor'
+        if t in model:
+            for o in model[t]:
+                model[t][o]['nominal_voltage'] = str(int(vln))
+                model[t][o]['cap_nominal_voltage'] = str(int(vln))
+
+        t = 'fuse'
+        if t not in model:
+            model[t] = {}
+        for o in model[t]:
+            if o in seg_loads:
+                seg_kva = seg_loads[o][0]
+                seg_phs = seg_loads[o][1]
+                nphs = 0
+                if 'A' in seg_phs:
+                    nphs += 1
+                if 'B' in seg_phs:
+                    nphs += 1
+                if 'C' in seg_phs:
+                    nphs += 1
+                if nphs == 3:
+                    amps = 1000.0 * seg_kva / math.sqrt(3.0) / vll
+                elif nphs == 2:
+                    amps = 1000.0 * seg_kva / 2.0 / vln
+                else:
+                    amps = 1000.0 * seg_kva / vln
+                model[t][o]['current_limit'] = str(FindFuseLimit(glm_modifier, amps))
+
+        add_local_triplex_configurations(glm_modifier)
+        add_config_class(glm_modifier, model, h, 'regulator_configuration')
+        add_config_class(glm_modifier, model, h, 'overhead_line_conductor')
+        add_config_class(glm_modifier, model, h, 'line_spacing')
+        add_config_class(glm_modifier, model, h, 'line_configuration')
+        add_config_class(glm_modifier, model, h, 'triplex_line_conductor')
+        add_config_class(glm_modifier, model, h, 'triplex_line_configuration')
+        add_config_class(glm_modifier, model, h, 'underground_line_conductor')
+
+        add_link_class(glm_modifier, model, h, 'fuse', seg_loads)
+        add_link_class(glm_modifier, model, h, 'switch', seg_loads)
+        add_link_class(glm_modifier, model, h, 'recloser', seg_loads)
+        add_link_class(glm_modifier, model, h, 'sectionalizer', seg_loads)
+
+        add_link_class(glm_modifier, model, h, 'overhead_line', seg_loads)
+        add_link_class(glm_modifier, model, h, 'underground_line', seg_loads)
+        add_link_class(glm_modifier, model, h, 'series_reactor', seg_loads)
+
+        add_link_class(glm_modifier, model, h, 'regulator', seg_loads, want_metrics=True)
+        add_link_class(glm_modifier, model, h, 'transformer', seg_loads)
+        add_link_class(glm_modifier, model, h, 'capacitor', seg_loads, want_metrics=True)
+
+        if glm_modifier.defaults.forERCOT == "True":
+            replace_commercial_loads(glm_modifier, model, h, 'load', 0.001 * avgcommercial)
+            #            connect_ercot_commercial (op)
+            identify_ercot_houses(glm_modifier, model, h, 'load', 0.001 * avghouse, rgn)
+
+            #connect_ercot_houses(model, h, op, vln, 120.0)
+            add_ercot_houses(glm_modifier, model, h, vln,120.0)
+
+            for key in glm_modifier.defaults.house_nodes:
+                add_houses(glm_modifier,key, 120.0)
+            for key in glm_modifier.defaults.small_nodes:
+                add_ercot_small_loads(glm_modifier, key, vln)
+            for key in glm_modifier.defaults.comm_loads:
+                add_commercial_loads(glm_modifier, rgn, key)
+        else:
+            replace_commercial_loads(model, h, 'load', 0.001 * avgcommercial)
+            identify_xfmr_houses(model, h, 'transformer', seg_loads, 0.001 * avghouse, rgn)
+            for key in glm_modifier.defaults.house_nodes:
+                add_houses(glm_modifier, key, 120.0)
+            for key in glm_modifier.defaults.small_nodes:
+                add_small_loads(glm_modifier, key, 120.0)
+            for key in glm_modifier.defaults.comm_loads:
+                add_commercial_loads(glm_modifier, rgn, key)
+
+        add_voltage_class(glm_modifier, model, h, 'node', vln, vll, secnode)
+        add_voltage_class(glm_modifier, model, h, 'meter', vln, vll, secnode)
+        if glm_modifier.defaults.forERCOT == "False":
+            add_voltage_class(glm_modifier, model, h, 'load', vln, vll, secnode)
+        if len(glm_modifier.defaults.Eplus_Bus) > 0 and glm_modifier.defaults.Eplus_Volts > 0.0 and \
+                glm_modifier.defaults.Eplus_kVA > 0.0:
+            #Waiting for the add comment method to be added to the modify class
+#            print('////////// EnergyPlus large-building load ///////////////', file=op)
+            row = Find3PhaseXfmr(glm_modifier.defaults.Eplus_kVA)
+            actual_kva = row[0]
+            watts_per_phase = 1000.0 * actual_kva / 3.0
+            Eplus_vln = glm_modifier.defaults.Eplus_Volts / math.sqrt(3.0)
+            vstarta = format(Eplus_vln, '.2f') + '+0.0j'
+            vstartb = format(-0.5 * Eplus_vln, '.2f') + format(-0.866025 * Eplus_vln, '.2f') + 'j'
+            vstartc = format(-0.5 * Eplus_vln, '.2f') + '+' + format(0.866025 * Eplus_vln, '.2f') + 'j'
+
+
+            params5 = dict()
+            name = glm_modifier.defaults.name_prefix + 'Eplus_transformer_configuration'
+            params5["connect_type"] = "WYE_WYE"
+            params5["install_type"] = "PADMOUNT"
+            params5["power_rating"] = str(actual_kva)
+            params5["primary_voltage"] = str(vll)
+            params5["secondary_voltage"] = format(glm_modifier.defaults.Eplus_Volts, '.1f')
+            params5["resistance"] = format(row[1], '.5f')
+            params5["reactance"] = format(row[2], '.5f')
+            params5["shunt_resistance"] = format(1.0 / row[3], '.2f')
+            params5["shunt_reactance"] = format(1.0 / row[4], '.2f')
+            glm_modifier.add_object("transformer_configuration", name, params5)
+
+            params6 = dict()
+            name = glm_modifier.defaults.name_prefix + 'Eplus_transformer'
+            params6["phases"] = "ABCN"
+            params6["from"] = glm_modifier.defaults.name_prefix + glm_modifier.defaults.Eplus_Bus
+            params6["to"] = glm_modifier.defaults.name_prefix + 'Eplus_meter'
+            params6["configuration"] = glm_modifier.defaults.name_prefix + 'Eplus_transformer_configuration'
+            glm_modifier.add_object("transformer", name, params6)
+
+
+            params7 = dict()
+            name = glm_modifier.defaults.name_prefix + 'Eplus_meter'
+            params7["phases"] = "ABCN"
+            params7["meter_power_consumption"] = "1+15j"
+            params7["nominal_voltage"] = '{:.4f}'.format(Eplus_vln)
+            params7["voltage_A"] = vstarta
+            params7["voltage_B"] = vstartb
+            params7["voltage_C"] = vstartc
+            add_tariff(glm_modifier, params7)
+            glm_modifier.add_object("meter", name, params7)
+
+
+
+            if glm_modifier.defaults.metrics_interval > 0:
+                params8 = dict()
+                params8["parent"] = name
+                params8["interval"] = str(glm_modifier.defaults.metrics_interval)
+                glm_modifier.add_object("metrics_collector", name, params8)
+
+
+            params9 = dict()
+            name = glm_modifier.defaults.name_prefix + 'Eplus_load;'
+            params9["parent"] = glm_modifier.defaults.name_prefix + 'Eplus_meter'
+            params9["phases"] = "ABCN"
+            params9["nominal_voltage"] = '{:.4f}'.format(Eplus_vln)
+            params9["voltage_A"] = vstarta
+            params9["voltage_B"] = vstartb
+            params9["voltage_C"] = vstartc
+            params9["constant_power_A"] = '{:.1f}'.format(watts_per_phase)
+            params9["constant_power_B"] = '{:.1f}'.format(watts_per_phase)
+            params9["constant_power_C"] = '{:.1f}'.format(watts_per_phase)
+            glm_modifier.add_object("load", name, params9)
+
+        print('cooling bins unused', glm_modifier.defaults.cooling_bins)
+        print('heating bins unused', glm_modifier.defaults.heating_bins)
+        print(glm_modifier.defaults.solar_count, 'pv totaling', '{:.1f}'.format(glm_modifier.defaults.solar_kw), 'kw with',
+              glm_modifier.defaults.battery_count, 'batteries')
+
+        op.close()
+
+
+# ***************************************************************************************************
+# ***************************************************************************************************
+def add_node_houses(glm_modifier, node, region, xfkva, phs, nh=None, loadkw=None, house_avg_kw=None, secondary_ft=None,
+                      storage_fraction=0.0, solar_fraction=0.0, electric_cooling_fraction=0.5,
+                      node_metrics_interval=None, random_seed=False):
+    """Writes GridLAB-D houses to a primary load point.
+
+    One aggregate service transformer is included, plus an optional aggregate 
+    secondary service drop. Each house has a separate meter or triplex_meter, 
+    each with a common parent, either a node or triplex_node on either the
+    transformer secondary, or the end of the service drop. The houses may be 
+    written per phase, i.e., unbalanced load, or as a balanced three-phase load.
+    The houses should be #included into the main GridLAB-D file. Before using 
+    this function, call write_node_house_configs once, and only once, for each 
+    combination xfkva/phs that will be used.
+
+    Args:
+        fp (file): Previously opened text file for writing; the caller closes it
+        node (str): the GridLAB-D primary node name
+        region (int): the taxonomy region for housing population, 1..6
+        xfkva (float): the total transformer size to serve expected load; make 
+            this big enough to avoid overloads
+        phs (str): 'ABC' for three-phase balanced distribution, 'AS', 'BS', or 
+            'CS' for single-phase triplex
+        nh (int): directly specify the number of houses; an alternative to 
+            loadkw and house_avg_kw
+        loadkw (float): total load kW that the houses will represent; with 
+            house_avg_kw, an alternative to nh
+        house_avg_kw (float): average house load in kW; with loadkw, an 
+            alternative to nh
+        secondary_ft (float): if not None, the length of adequately sized 
+            secondary circuit from transformer to the meters
+        electric_cooling_fraction (float): fraction of houses to have air 
+            conditioners
+        solar_fraction (float): fraction of houses to have rooftop solar panels
+        storage_fraction (float): fraction of houses with solar panels that also
+            have residential storage systems
+        node_metrics_interval (int): if not None, the metrics collection interval 
+            in seconds for houses, meters, solar and storage at this node
+        random_seed (boolean): if True, reseed each function call. Default value 
+            False provides repeatability of output.
+    """
+    glm_modifier.defaults.house_nodes = {}
+    if not random_seed:
+        np.random.seed(0)
+    bTriplex = False
+    if 'S' in phs:
+        bTriplex = True
+    glm_modifier.defaults.storage_percentage = storage_fraction
+    glm_modifier.defaults.solar_percentage = solar_fraction
+    glm_modifier.defaults.electric_cooling_percentage = electric_cooling_fraction
+    lg_v_sm = 0.0
+    vnom = 120.0
+    if node_metrics_interval is not None:
+        glm_modifier.defaults.metrics_interval = node_metrics_interval
+    else:
+        glm_modifier.defaults.metrics_interval = 0
+    if nh is not None:
+        nhouse = nh
+    else:
+        nhouse = int((loadkw / house_avg_kw) + 0.5)
+        if nhouse > 0:
+            lg_v_sm = loadkw / house_avg_kw - nhouse  # >0 if we rounded down the number of houses
+    bldg, ti = selectResidentialBuilding(glm_modifier.defaults.rgnThermalPct[region - 1],
+                                         np.random.uniform(0, 1))  # TODO - these will all be identical!
+    if nhouse > 0:
+        # write the transformer and one billing meter at the house, with optional secondary circuit
+        if bTriplex:
+            xfkey = 'XF{:s}_{:d}'.format(phs[0], int(xfkva))
+            linekey = 'tpx_cfg_{:d}'.format(int(xfkva))
+            meter_class = 'triplex_meter'
+            line_class = 'triplex_line'
+        else:
+            xfkey = 'XF3_{:d}'.format(int(xfkva))
+            linekey = 'quad_cfg_{:d}'.format(int(xfkva))
+            meter_class = 'meter'
+            line_class = 'overhead_line'
+        if secondary_ft is None:
+            xfmr_meter = '{:s}_mtr'.format(node)  # same as the house meter
+        else:
+            xfmr_meter = '{:s}_xfmtr'.format(node)  # needs its own secondary meter
+        if (glm_modifier.defaults.solar_percentage > 0.0) or (glm_modifier.defaults.storage_percentage) > 0.0:
+            if bTriplex:
+                # waiting for the add comment method to be added to the modifier class
+                #print('// inverter base voltage for volt-var functions, on triplex circuit', file=fp)
+                glm_modifier.model.define_lines.append("#define INV_VBASE=240.0")
+            else:
+                # waiting for the add comment method to be added to the modifier class
+                #print('// inverter base voltage for volt-var functions, on 208-V three-phase circuit', file=fp)
+                glm_modifier.model.define_lines.append("#define INV_VBASE=208.0")
+
+        params = dict()
+        name = '{:s}_xfmr'.format(node)
+        params["phases"] = '{:s};'.format(phs)
+        params["from"] = '{:s}'.format(node)
+        params["to"] = '{:s}'.format(xfmr_meter)
+        params["configuration"] = '{:s}'.format(xfkey)
+        glm_modifier.add_object("transformer", name, params)
+
+        if secondary_ft is not None:
+            params2 = dict()
+            name = '{:s}'.format(xfmr_meter)
+            params2["phases"] = '{:s}'.format(phs)
+            params2["nominal_voltage"] = '{:.2f};'.format(vnom)
+            glm_modifier.add_object('{:s} {{'.format(meter_class), name, params2)
+            params3 = dict()
+            name = '{:s}_secondary;'.format(node)
+            params3["phases"] = '{:s};'.format(phs)
+            params3["from"] = '{:s};'.format(xfmr_meter)
+            params3["to"] = '{:s}_mtr'.format(node)
+            params3["length"] = '{:.1f};'.format(secondary_ft)
+            params3["configuration"] = '{:s}'.format(linekey)
+            glm_modifier.add_object('{:s} {{'.format(line_class), name, params3)
+        params4 = dict()
+        name = '{:s}_mtr;'.format(node)
+        params4["phases"] = '{:s};'.format(phs)
+        params4["nominal_voltage"] = '{:.2f}'.format(vnom)
+        add_tariff(glm_modifier, params4)
+        glm_modifier.add_object('{:s} {{'.format(meter_class), name, params4)
+        if glm_modifier.defaults.metrics_interval > 0:
+            params5 = dict()
+            params5["parent"] = name
+            params5["interval"] = str(glm_modifier.defaults.metrics_interval)
+        glm_modifier.add_object('{:s} {{'.format(meter_class), name, params5)
+        # write all the houses on that meter
+        glm_modifier.defaults.house_nodes[node] = [nhouse, region, lg_v_sm, phs, bldg, ti]
+        add_houses(glm_modifier, node, vnom, bIgnoreThermostatSchedule=False, bWriteService=False, bTriplex=bTriplex,
+                     setpoint_offset=1.0)
+    else:
+        print('// Zero houses at {:s} phases {:s}'.format(node, phs))
+        #waiting for the add comment methods to be added to modifier class
+        #print('// Zero houses at {:s} phases {:s}'.format(node, phs), file=fp)
+
+
+# ***************************************************************************************************
+# ***************************************************************************************************
+
+def populate_feeder(glm_modifier,configfile=None, config=None, taxconfig=None, fgconfig=None):
+    """Wrapper function that processes one feeder. One or two keyword arguments must be supplied.
+
+    Args:
+        configfile (str): JSON file name for the feeder population data, 
+            mutually exclusive with config
+        config (dict): dictionary of feeder population data already read in, 
+            mutually exclusive with configfile
+        taxconfig (dict): dictionary of custom taxonomy data for ERCOT processing
+        targetdir (str): directory to receive the output files, defaults to 
+            ./CaseName
+    """
+
+    if configfile is not None:
+        checkResidentialBuildingTable()
+    # we want the same pseudo-random variables each time, for repeatability
+    np.random.seed(0)
+
+    if config is None:
+        lp = open(configfile).read()
+        config = json.loads(lp)
+    # if fgconfig is not None:
+    #     fgfile = open(fgconfig).read()
+    #     ConfigDict = json.loads(fgfile)
+
+    rootname = config['BackboneFiles']['TaxonomyChoice']
+    tespdir = os.path.expandvars(os.path.expanduser(config['SimulationConfig']['SourceDirectory']))
+    glm_modifier.defaults.glmpath = tespdir + '/feeders/'
+    glm_modifier.defaults.supportpath = ''  # tespdir + '/schedules'
+    glm_modifier.defaults.weatherpath = ''  # tespdir + '/weather'
+    if 'NamePrefix' in config['BackboneFiles']:
+        glm_modifier.defaults.name_prefix = config['BackboneFiles']['NamePrefix']
+    if 'WorkingDirectory' in config['SimulationConfig']:
+        glm_modifier.defaults.outpath = config['SimulationConfig']['WorkingDirectory'] + '/'  # for full-order DSOT
+    #      outpath = './' + config['SimulationConfig']['CaseName'] + '/'
+    else:
+        # outpath = './' + config['SimulationConfig']['CaseName'] + '/'
+        glm_modifier.defaults.outpath = './' + config['SimulationConfig']['CaseName'] + '/'
+    glm_modifier.defaults.starttime = config['SimulationConfig']['StartTime']
+    glm_modifier.defaults.endtime = config['SimulationConfig']['EndTime']
+    glm_modifier.defaults.timestep = int(config['FeederGenerator']['MinimumStep'])
+    glm_modifier.defaults.metrics_interval = int(config['FeederGenerator']['MetricsInterval'])
+    glm_modifier.defaults.electric_cooling_percentage = 0.01 * float(
+        config['FeederGenerator']['ElectricCoolingPercentage'])
+    glm_modifier.defaults.water_heater_percentage = 0.01 * float(config['FeederGenerator']['WaterHeaterPercentage'])
+    glm_modifier.defaults.water_heater_participation = 0.01 * float(
+        config['FeederGenerator']['WaterHeaterParticipation'])
+    glm_modifier.defaults.solar_percentage = 0.01 * float(config['FeederGenerator']['SolarPercentage'])
+    glm_modifier.defaults.storage_percentage = 0.01 * float(config['FeederGenerator']['StoragePercentage'])
+    glm_modifier.defaults.solar_inv_mode = config['FeederGenerator']['SolarInverterMode']
+    glm_modifier.defaults.storage_inv_mode = config['FeederGenerator']['StorageInverterMode']
+    glm_modifier.defaults.weather_file = config['WeatherPrep']['DataSource']
+    glm_modifier.defaults.bill_mode = config['FeederGenerator']['BillingMode']
+    glm_modifier.defaults.kwh_price = float(config['FeederGenerator']['Price'])
+    glm_modifier.defaults.monthly_fee = float(config['FeederGenerator']['MonthlyFee'])
+    glm_modifier.defaults.tier1_energy = float(config['FeederGenerator']['Tier1Energy'])
+    glm_modifier.defaults.tier1_price = float(config['FeederGenerator']['Tier1Price'])
+    glm_modifier.defaults.tier2_energy = float(config['FeederGenerator']['Tier2Energy'])
+    glm_modifier.defaults.tier2_price = float(config['FeederGenerator']['Tier2Price'])
+    glm_modifier.defaults.tier3_energy = float(config['FeederGenerator']['Tier3Energy'])
+    glm_modifier.defaults.tier3_price = float(config['FeederGenerator']['Tier3Price'])
+    glm_modifier.defaults.Eplus_Bus = config['EplusConfiguration']['EnergyPlusBus']
+    glm_modifier.defaults.Eplus_Volts = float(config['EplusConfiguration']['EnergyPlusServiceV'])
+    glm_modifier.defaults.Eplus_kVA = float(config['EplusConfiguration']['EnergyPlusXfmrKva'])
+    glm_modifier.defaults.transmissionXfmrMVAbase = float(config['PYPOWERConfiguration']['TransformerBase'])
+    glm_modifier.defaults.transmissionVoltage = 1000.0 * float(config['PYPOWERConfiguration']['TransmissionVoltage'])
+    glm_modifier.defaults.latitude = float(config['WeatherPrep']['Latitude'])
+    glm_modifier.defaults.longitude = float(config['WeatherPrep']['Longitude'])
+    glm_modifier.defaults.altitude = float(config['WeatherPrep']['Altitude'])
+    glm_modifier.defaults.tz_meridian = float(config['WeatherPrep']['TZmeridian'])
+    if 'AgentName' in config['WeatherPrep']:
+        glm_modifier.defaults.weatherName = config['WeatherPrep']['AgentName']
+
+    glm_modifier.defaults.house_nodes = {}
+    glm_modifier.defaults.small_nodes = {}
+    glm_modifier.defaults.comm_loads = {}
+
+    if taxconfig is not None:
+        print('called with a custom taxonomy configuration')
+        forERCOT = True
+
+        if rootname in taxconfig['backbone_feeders']:
+            taxrow = taxconfig['backbone_feeders'][rootname]
+            vll = taxrow['vll']
+            vln = taxrow['vln']
+            avg_house = taxrow['avg_house']
+            avg_comm = taxrow['avg_comm']
+            glm_modifier.defaults.fncs_case = config['SimulationConfig']['CaseName']
+            glm_modifier.defaults.glmpath = taxconfig['glmpath']
+            glm_modifier.defaults.outpath = taxconfig['outpath']
+            glm_modifier.defaults.supportpath = taxconfig['supportpath']
+            glm_modifier.defaults.weatherpath = taxconfig['weatherpath']
+            print(glm_modifier.defaults.fncs_case, rootname, vll, vln, avg_house, avg_comm,
+                  glm_modifier.defaults.glmpath, glm_modifier.defaults.outpath, glm_modifier.defaults.supportpath,
+                  glm_modifier.defaults.weatherpath)
+            ProcessTaxonomyFeeder(glm_modifier.defaults.fncs_case, rootname, vll, vln, avg_house,
+                                  avg_comm)  # need a name_prefix mechanism
+        else:
+            print(rootname, 'not found in taxconfig backbone_feeders')
+    else:
+        print('using the built-in taxonomy')
+        print(rootname, 'to', glm_modifier.defaults.outpath, 'using', glm_modifier.defaults.weather_file)
+        print('times', glm_modifier.defaults.starttime, glm_modifier.defaults.endtime)
+        print('steps', glm_modifier.defaults.timestep, glm_modifier.defaults.metrics_interval)
+        print('hvac', glm_modifier.defaults.electric_cooling_percentage)
+        print('pv', glm_modifier.defaults.solar_percentage, glm_modifier.defaults.solar_inv_mode)
+        print('storage', glm_modifier.defaults.storage_percentage, glm_modifier.defaults.storage_inv_mode)
+        print('billing', glm_modifier.defaults.kwh_price, glm_modifier.defaults.monthly_fee)
+        for c in glm_modifier.defaults.taxchoice:
+            if c[0] == rootname:
+                glm_modifier.defaults.fncs_case = config['SimulationConfig']['CaseName']
+                ProcessTaxonomyFeeder(glm_modifier.defaults.fncs_case, c[0], c[1], c[2], c[3], c[4])
+
+
+#                quit()
+
+# ***************************************************************************************************
+# ***************************************************************************************************
+
+def populate_all_feeders(glm_modifier, outpath):
+    """Wrapper function that batch processes all taxonomy feeders in the 
+    casefiles table (see source file)
+    """
+    print(glm_modifier.defaults.casefiles)
+    if sys.platform == 'win32':
+        batname = 'run_all.bat'
+    else:
+        batname = 'run_all.sh'
+    op = open(outpath + batname, 'w')
+    file_name_string = glm_modifier.defaults.casefiles[0][0]
+    print(file_name_string)
+    print('gridlabd -D WANT_VI_DUMP=1 -D METRICS_FILE=' + file_name_string + '.json', file_name_string + '.glm', file=op)
+    op.close()
+    outname = glm_modifier.defaults.casefiles[0][0]
+    glm_modifier.defaults.work_path = outpath
+    ProcessTaxonomyFeeder(glm_modifier,outname,glm_modifier.defaults.casefiles[0][0],
+                          glm_modifier.defaults.casefiles[0][1],
+                          glm_modifier.defaults.casefiles[0][2],
+                          glm_modifier.defaults.casefiles[0][3],
+                          glm_modifier.defaults.casefiles[0][4])
+
+# ***************************************************************************************************
+# ***************************************************************************************************
+
+if __name__ == "__main__":
+
+    test_modifier = initialize_glm_modifier("/home/d3k205/tesp/data/feeders/R1-12.47-1.glm")
+    populate_all_feeders(test_modifier, "/home/d3k205/")
+    test_modifier.write_model("/home/d3k205/test.glm")
+
+
+
+