# Copyright (C) 2018-2023 Battelle Memorial Institute
# file: prepare_case_dsot.py
""" Sets up a simple DSO+T use-case with one feeder

Public Functions:
    None
"""

import os
import sys
import json
import shutil
import datetime
import numpy as np

from tesp_support.api.helpers import HelicsMsg

import tesp_support.dsot.helpers_dsot as helpers
import tesp_support.dsot.case_merge as cm
import tesp_support.dsot.glm_dictionary as gd

<<<<<<< HEAD
recs = ""
# recs_data = False
recs_data = True
if recs_data:
    recs = "RECS"
    import examples.analysis.dsot.recs.commercial_feeder_glm as com_FG
    import examples.analysis.dsot.recs.copperplate_feeder_glm as cp_FG
    import examples.analysis.dsot.recs.residential_feeder_glm as res_FG
    import examples.analysis.dsot.recs.prep_substation_recs as prep
else:
    import tesp_support.original.commercial_feeder_glm as com_FG
    import tesp_support.original.copperplate_feeder_glm as cp_FG
    import tesp_support.dsot.residential_feeder_glm as res_FG
    import prep_substation_dsot as prep
=======
import prep_substation_dsot as prep
>>>>>>> 1926564c


recs = ""
# recs_data = False
recs_data = True
if recs_data:
    recs = "RECS"
    sys.path.append('../')
    import recs.commercial_feeder_glm as com_FG
    import recs.copperplate_feeder_glm as cp_FG
    import recs.residential_feeder_glm as res_FG
else:
    import tesp_support.original.commercial_feeder_glm as com_FG
    import tesp_support.original.copperplate_feeder_glm as cp_FG
    import tesp_support.dsot.residential_feeder_glm as res_FG


# Simulation settings for the experimental case
def prepare_case(node, mastercase, pv=None, bt=None, fl=None, ev=None):

    # We need to load in the master metadata (*system_case_config.json)
    with open(mastercase + '.json', 'r', encoding='utf-8') as json_file:
        sys_config = json.load(json_file)

    # Get path for other data
    data_Path = sys_config['dataPath']
    case_type = sys_config['caseType']
    sys_config['market'] = False
    if pv is not None:
        case_type['pv'] = pv
        if pv > 0:
            sys_config['caseName'] = sys_config['caseName'] + "_pv"
    if bt is not None:
        case_type['bt'] = bt
        if bt > 0:
            sys_config['caseName'] = sys_config['caseName'] + "_bt"
            sys_config['market'] = True
    if fl is not None:
        case_type["fl"] = fl
        if fl > 0:
            sys_config['caseName'] = sys_config['caseName'] + "_fl"
            sys_config['market'] = True
    if ev is not None:
        case_type["ev"] = ev
        if ev > 0:
            sys_config['caseName'] = sys_config['caseName'] + "_ev"
            sys_config['market'] = True

    # loading default agent data
    with open(os.path.join(data_Path, sys_config['dsoAgentFile']), 'r', encoding='utf-8') as json_file:
        case_config = json.load(json_file)
    # loading building and DSO metadata
    with open(os.path.join(data_Path, sys_config['dso' + recs + 'PopulationFile']), 'r', encoding='utf-8') as json_file:
        dso_config = json.load(json_file)
    # loading residential metadata
    with open(os.path.join(data_Path, sys_config['dso' + recs + 'ResBldgFile']), 'r', encoding='utf-8') as json_file:
        res_config = json.load(json_file)
    # loading commercial building metadata
    with open(os.path.join(data_Path, sys_config['dsoCommBldgFile']), 'r', encoding='utf-8') as json_file:
        comm_config = json.load(json_file)
    # loading battery metadata
    with open(os.path.join(data_Path, sys_config['dsoBattFile']), 'r', encoding='utf-8') as json_file:
        batt_config = json.load(json_file)
    # loading ev model metadata
    with open(os.path.join(data_Path, sys_config['dsoEvModelFile']), 'r', encoding='utf-8') as json_file:
        ev_model_config = json.load(json_file)
    # loading hvac set point metadata
    # record aggregated hvac_setpoint_data from survey:
    # In this implementation individual house set point schedule may not
    # make sense but aggregated behavior will do.
    with open(os.path.join(data_Path, sys_config['hvacSetPoint']), 'r', encoding='utf-8') as json_file:
        hvac_setpt = json.load(json_file)

    # print(json.dumps(sys_config, sort_keys = True, indent = 2))
    # print(json.dumps(dso_config, sort_keys = True, indent = 2))
    # print(json.dumps(case_config, sort_keys = True, indent = 2))
    # print(json.dumps(res_config, sort_keys = True, indent = 2))
    # print(json.dumps(comm_config, sort_keys = True, indent = 2))
    # print(json.dumps(batt_config, sort_keys = True, indent = 2))
    # print(json.dumps(ev_model_config, sort_keys = True, indent = 2))
    # print(json.dumps(hvac_setpt, sort_keys = True, indent = 2))

    caseName = sys_config['caseName']
    start_time = sys_config['StartTime']
    end_time = sys_config['EndTime']

    # setting Tmax in seconds
    ep = datetime.datetime(1970, 1, 1)
    s = datetime.datetime.strptime(start_time, '%Y-%m-%d %H:%M:%S')
    e = datetime.datetime.strptime(end_time, '%Y-%m-%d %H:%M:%S')
    sIdx = (s - ep).total_seconds()
    eIdx = (e - ep).total_seconds()
    sys_config['Tmax'] = int((eIdx - sIdx))

    dt = sys_config['dt']
    gen = sys_config['gen']
    genFuel = sys_config['genfuel']
    tso_config = sys_config['DSO']
    out_Path = sys_config['outputPath']

    sim = case_config['SimulationConfig']
    bldPrep = case_config['BuildingPrep']
    mktPrep = case_config['MarketPrep']
    weaPrep = case_config['WeatherPrep']
    weather_config = {}

    sim['CaseName'] = caseName
    sim['TimeZone'] = sys_config['TimeZone']
    sim['StartTime'] = start_time
    sim['EndTime'] = end_time
    sim['port'] = sys_config['port']
    sim['numCore'] = sys_config['numCore']
    sim['keyLoad'] = sys_config['keyLoad']
    # sim['players'] = sys_config['players']
    sim['caseType'] = sys_config['caseType']
    if 'Q_bid_forecast_correction' in list(sys_config.keys()):
        sim['Q_bid_forecast_correction'] = sys_config['Q_bid_forecast_correction']
    else:
        sim['Q_bid_forecast_correction'] = {"default": {"correct": False}}
    sim['agent_debug_mode'] = sys_config['agent_debug_mode']
    sim['metricsFullDetail'] = sys_config['metricsFullDetail']
    sim['simplifiedFeeders'] = sys_config['simplifiedFeeders']
    sim['OutputPath'] = sys_config['caseName']  # currently only used for the experiment management scripts
    sim['priceSensLoad'] = sys_config['priceSensLoad']
    sim['quadratic'] = sys_config['quadratic']
    sim['quadraticFile'] = sys_config['dsoQuadraticFile']
    
    # =================== fernando 2021/06/25 - removing 10 AM bid correction to AMES =======
    if case_type['fl'] == 1:
        print('Correction of DSO bid for 10 AM AMES bid is performed')
    else:
        sim['Q_bid_forecast_correction'] = {'default': sim['Q_bid_forecast_correction']['default']}
        print('NO 10 AM AMES bid correction')

    # We need to create the experiment folder. If it already exists, we delete it and then create it
    if caseName != "" and caseName != ".." and caseName != ".":
        if os.path.isdir(caseName):
            print("experiment folder already exists, deleting and moving on...")
            shutil.rmtree(caseName)
        os.makedirs(caseName)
        # copy system case config for this case
        with open(os.path.join(caseName, 'generate_case_config.json'), 'w', encoding='utf-8') as json_file:
            json.dump(sys_config, json_file, indent=2)
    else:
        print('Case name is blank or Case name is "." or ".." and could cause file deletion')
        exit(1)

    # We need to create the experiment out folder. If it already exists, we delete it and then create it
    if out_Path != "" and out_Path != ".." and out_Path != ".":
        if os.path.isdir(out_Path):
            print("experiment folder already exists, deleting and moving on...")
            shutil.rmtree(out_Path)
        os.makedirs(out_Path)
    else:
        out_Path = caseName

    # write player helics config json file for load and generator players
    helpers.write_players_msg(caseName, sys_config, dt)

    tso = HelicsMsg("pypower", dt)
    # config helics subs/pubs
    # Running renewables wind, solar
    if sys_config['genPower']:
        for i in range(len(gen)):
            if genFuel[i][0] in sys_config['renewables']:
                idx = str(genFuel[i][2])
                for plyr in ["genMn", "genForecastHr"]:
                    player = sys_config[plyr]
                    if player[6] and not player[8]:
                        tso.subs_n(player[0] + "player/" + player[0] + "_power_" + idx, "string")
                    if player[7] and not player[8]:
                        tso.subs_n(player[0] + "player/" + player[0] + "_pwr_hist_" + idx, "string")

    # First step is to create the dso folders and populate the feeders
    for dso_key, dso_val in dso_config.items():
        # print('dso ->', dso_key)
        # print('val ->', json.dumps(dso_val, sort_keys=True, indent=2))

        if 'DSO' not in dso_key:
            continue

        sub_key = dso_val['substation']
        bus = str(dso_val['bus_number'])

        # write the tso published connections for this substation
        tso.pubs_n(False, "cleared_q_rt_" + bus, "string")
        tso.pubs_n(False, "cleared_q_da_" + bus, "string")
        tso.pubs_n(False, "lmp_rt_" + bus, "string")
        tso.pubs_n(False, "lmp_da_" + bus, "string")
        tso.pubs_n(False, "three_phase_voltage_" + bus, "string")

        # write the tso subscribe connections for this substation
        tso.subs_n("dso" + sub_key + "/rt_bid_" + bus, "string")
        tso.subs_n("dso" + sub_key + "/da_bid_" + bus, "string")

        try:
            # running reference load, using a player for the load reference for comparison
            player = sys_config['refLoadMn']
            if player[6] and player[8]:
                tso.subs_n(player[0] + "player/" + player[0] + "_load_" + bus, "string")
            if player[7] and player[8]:
                tso.subs_n(player[0] + "player/" + player[0] + "_ld_hist_" + bus, "string")
            if not dso_val['used']:
                # running reference load res and ind, (no gridlabd instance, using a player for the load)
                player = sys_config['gldLoad']
                if player[6] and player[8]:
                    tso.subs_n(player[0] + "player/" + player[0] + "_load_" + bus, "string")
                if player[7] and player[8]:
                    tso.subs_n(player[0] + "player/" + player[0] + "_ld_hist_" + bus, "string")
                continue
        except:
            pass

        os.makedirs(caseName + '/' + dso_key)

        # seed the random number here instead of in feedergenerator_dsot.py
        np.random.seed(dso_val['random_seed'])

        # copy dso default config
        sim['DSO'] = dso_key
        sim[dso_key] = dso_val
        sim['CaseName'] = dso_key
        sim['Substation'] = sub_key
        sim['OutputPath'] = caseName + '/' + dso_key
        sim['BulkpowerBus'] = dso_val['bus_number']
        # case_config['BackboneFiles']['RandomSeed'] = dso_val['random_seed']
        sim['DSO_type'] = dso_val['utility_type']
        if recs_data:
            sim['state'] = dso_val['state']
            sim['income_level'] = dso_val['income_level']
        sim['rooftop_pv_rating_MW'] = dso_val['rooftop_pv_rating_MW']
        sim['scaling_factor'] = dso_val['scaling_factor']
        sim['serverPort'] = 5150 + (int(bus) // 20)

        bldPrep['SolarDataPath'] = sys_config['solarDataPath']
        prefix = ''
        if node == 8:
            prefix = '8-node '
        bldPrep['SolarPPlayerFile'] = prefix + dso_key+'/'+dso_key+'_'+sys_config['solarPPlayerFile']
        bldPrep['SolarQPlayerFile'] = prefix + dso_key+'/'+dso_key+'_'+sys_config['solarQPlayerFile']
        # (Laurentiu Marinovici 11/18/2019) adding the residential metadata to case_config to be able to
        # eliminate the hardcoded path to the file in feederGenerator file
        bldPrep['MetaDataPath'] = "../data/"
        bldPrep['CommBldgMetaData'] = comm_config
        bldPrep['ResBldgMetaData'] = res_config
        bldPrep['BattMetaData'] = batt_config
        bldPrep['EvModelMetaData'] = ev_model_config
        bldPrep['EvDrivingDataFile'] = sys_config['dsoEvDrivingFile']
        bldPrep['ASHRAEZone'] = dso_val['ashrae_zone']

        # Following block is for AMES:
        PQ_val = [0, 0, 0, 0]
        for i in range(len(tso_config)):
            if bus == str(tso_config[i][0]):
                PQ_val = tso_config[i]
        mktPrep['DSO']['Bus'] = PQ_val[0]
        mktPrep['DSO']['Pnom'] = PQ_val[3]
        mktPrep['DSO']['Qnom'] = PQ_val[4]
        # This block now assigns scaling factors to each DSO
        mktPrep['DSO']['number_of_customers'] = dso_config[dso_key]['number_of_customers']
        mktPrep['DSO']['RCI customer count mix'] = dso_config[dso_key]['RCI customer count mix']
        mktPrep['DSO']['number_of_gld_homes'] = dso_config[dso_key]['number_of_gld_homes']

        # Weather is set per substation, with all feeders under the substation having the same weather profile
        # The values below need to refer to the DSO weather profile
        # The weather profile choice/name/path/source/coordinates should match
        # Coordinates (lat/long/) for solar gain calcs and such
        # NOTE: This can be misused
        weather_agent_name = 'weather_' + sub_key
        weaPrep['WeatherChoice'] = str.upper(os.path.splitext(dso_val['weather_file'])[1][1:])
        weaPrep['Name'] = weather_agent_name
        weaPrep['DataSource'] = dso_val['weather_file']
        weaPrep['Latitude'] = dso_val['latitude']
        weaPrep['Longitude'] = dso_val['longitude']
        weaPrep['TimeZoneOffset'] = dso_val['time_zone_offset']

        # could eliminate code here by changing helpers_dsot.py, since only one weather for DSO
        weather_config[weather_agent_name] = {
                'type': weaPrep['WeatherChoice'],
                'source': weaPrep['DataSource'],
                'latitude': weaPrep['Latitude'],
                'longitude': weaPrep['Longitude'],
                'time_zone_offset': weaPrep['TimeZoneOffset']}

        # make weather agent folder
        try:
            os.makedirs(caseName + '/' + weather_agent_name)
        except:
            pass

        # (Laurentiu Marinovici 11/07/2019)
        # we are going to copy the .dat file from its location into the weather agent folder
        shutil.copy(os.path.join(os.path.abspath(sys_config['WeatherDataSourcePath']), dso_val['weather_file']),
                    os.path.join(os.path.abspath(caseName), weather_agent_name, 'weather.dat'))

        # We need to generate the total population of commercial buildings by type and size
        num_res_customers = dso_val['number_of_gld_homes']
        num_comm_customers = round(num_res_customers * dso_val['RCI customer count mix']['commercial'] /
                                   dso_val['RCI customer count mix']['residential'])
        num_comm_bldgs = num_comm_customers / dso_val['comm_customers_per_bldg']
        comm_bldgs_pop = com_FG.define_comm_bldg(comm_config, dso_val['utility_type'], num_comm_bldgs)
        bldPrep['CommBldgPopulation'] = comm_bldgs_pop

        # print(json.dumps(comm_bldgs_pop, sort_keys = True, indent = 2))
        print("\n!!!!! Initially, there are {0:d} commercial buildings !!!!!".format(
            len(bldPrep['CommBldgPopulation'].keys())))

        # write out a configuration for each substation
        # WARNING!!!!! some fields in case_config are changed, yet not saved to the file,
        # in the subsequent part that processes each feeder;
        # the reason is the way the code was written for feeder generator
        # when only one feeder was expected
        with open(caseName + '/case_config_' + str(dso_val['bus_number']) + '.json', 'w') as outfile:
            json.dump(case_config, outfile, ensure_ascii=False, indent=2)

        HelicsMsg.gld = HelicsMsg("gld" + case_config['SimulationConfig']['Substation'], 30)
        HelicsMsg.dso = HelicsMsg("dso" + case_config['SimulationConfig']['Substation'], dt)
        HelicsMsg.dso.config("uninterruptible", True)
        feeders = dso_val['feeders']
        feedercnt = 1
        for feed_key, feed_val in feeders.items():
            print("\t<<<<< Chosen feeder -->> {0} >>>>>".format(feed_val['name']))
            if sim['simplifiedFeeders']:
                feed_val['name'] = 'sim_' + feed_val['name']
                print("\t<<<<< Going with the simplified feeders. >>>>>")
                print("\t<<<<< Feeder name changed to -->> {0} >>>>>".format(feed_val['name']))
            else:
                print("\t<<<<< Going with the full feeders. >>>>>")
            os.makedirs(caseName + '/' + feed_key)
            sim['OutputPath'] = caseName + '/' + feed_key
            sim['CaseName'] = feed_key
            case_config['BackboneFiles']['TaxonomyChoice'] = feed_val['name']
            res_FG.populate_feeder(config=case_config)

            # Then we want to create a JSON dictionary with the Feeder information
            gd.glm_dict(caseName + '/' + feed_key + '/' + feed_key, config=case_config,
                        ercot=sim['simplifiedFeeders'])
            shutil.move(caseName + '/' + feed_key + '/' + feed_key + '_glm_dict.json',
                        caseName + '/' + dso_key + '/' + feed_key + '_glm_dict.json')

            # Next we create the agent dictionary along with the substation YAML file
            if recs_data:
                prep.prep_substation(caseName + '/' + feed_key + '/' + feed_key,
                                    caseName + '/' + dso_key + '/' + feed_key,
                                    caseName + '/' + weather_agent_name + '/',
                                    feedercnt,
                                    config=case_config,
                                    hvacSetpt=hvac_setpt,
                                    Q_forecast=sim['Q_bid_forecast_correction'],
                                    Q_dso_key=dso_key,
                                    usState=sim['state'], 
                                    dsoType=dso_val['utility_type'])
            else:
                prep.prep_substation(caseName + '/' + feed_key + '/' + feed_key,
                                    caseName + '/' + dso_key + '/' + feed_key,
                                    caseName + '/' + weather_agent_name + '/',
                                    feedercnt,
                                    config=case_config,
                                    hvacSetpt=hvac_setpt,
                                    Q_forecast=sim['Q_bid_forecast_correction'],
                                    Q_dso_key=dso_key)
            feedercnt += 1
            print("=== DONE WITH FEEDER {0:s} for {1:s}. ======\n".format(feed_key, dso_key))

        # =================== Laurentiu Marinovici 12/13/2019 - Copperplate feeder piece =======
        if sim["CopperplateFeeder"]:
            print("!!!!! There are {0:d} / {1:d} commercial buildings left !!!!!".format(
                len(bldPrep['CommBldgPopulation'].keys()), len(comm_bldgs_pop)))
            if len(bldPrep['CommBldgPopulation'].keys()) > 0:
                print("!!!!! We are going with the copperplate feeder now. !!!!!")
                feed_key = "copperplate_feeder"
                feed_val['name'] = feed_key
                dso_val['feeders'][feed_key] = feed_val
                os.makedirs(caseName + '/' + feed_key)
                sim['OutputPath'] = caseName + '/' + feed_key
                sim['CaseName'] = feed_key
                case_config['BackboneFiles']['TaxonomyChoice'] = sim['CopperplateFeederName']
                case_config['BackboneFiles']['CopperplateFeederFile'] = sim['CopperplateFeederFile']
                cp_FG.populate_feeder(config=case_config)

                gd.glm_dict(caseName + '/' + feed_key + '/' + feed_key, config=case_config,
                            ercot=sim['simplifiedFeeders'])
                shutil.move(caseName + '/' + feed_key + '/' + feed_key + '_glm_dict.json',
                            caseName + '/' + dso_key + '/' + feed_key + '_glm_dict.json')

                # Next we create the agent dictionary along with the substation YAML file
                prep.prep_substation(caseName + '/' + feed_key + '/' + feed_key,
                                     caseName + '/' + dso_key + '/' + feed_key,
                                     caseName + '/' + weather_agent_name + '/',
                                     feedercnt,
                                     config=case_config,
                                     hvacSetpt=hvac_setpt,
                                     Q_forecast=sim['Q_bid_forecast_correction'],
                                     Q_dso_key=dso_key)
                feedercnt += 1
                print("=== DONE WITH COPPERPLATE FEEDER {0:s} for {1:s}. ======\n".format(feed_key, dso_key))

        # ======================================================================================
        print("\n=== MERGING THE FEEDERS UNDER ONE SUBSTATION =====")
        os.makedirs(caseName + "/" + sub_key)
        cm.merge_glm(os.path.abspath(caseName + '/' + sub_key + '/' + sub_key + '.glm'), list(dso_val['feeders'].keys()), 20)

        print("\n=== MERGING/WRITING THE SUBSTATION(GRIDLABD) MESSAGE FILE =====")
        HelicsMsg.gld.write_file(os.path.abspath(caseName + '/' + sub_key + '/' + sub_key + '.json'))

        print("\n=== MERGING/WRITING THE FEEDERS GLM DICTIONARIES =====")
        cm.merge_glm_dict(os.path.abspath(caseName + '/' + dso_key + '/' + sub_key + '_glm_dict.json'), list(dso_val['feeders'].keys()), 20)

        print("\n=== MERGING/WRITING THE SUBSTATION AGENT DICTIONARIES =====")
        cm.merge_agent_dict(os.path.abspath(caseName + '/' + dso_key + '/' + sub_key + '_agent_dict.json'), list(dso_val['feeders'].keys()))

        print("\n=== MERGING/WRITING THE DSO MESSAGE FILE =====")
        HelicsMsg.dso.write_file(os.path.abspath(caseName + '/' + dso_key + '/' + sub_key + '.json'))

        # cleaning after feeders had been merged
        foldersToDelete = [name for name in os.listdir(os.path.abspath(caseName))
                           if os.path.isdir(os.path.join(os.path.abspath(caseName), name)) and 'feeder' in name]
        print("=== Removing the following folders: {0}. ===".format(foldersToDelete))
        [shutil.rmtree(os.path.join(os.path.abspath(caseName), folder)) for folder in foldersToDelete]

        # for dso_key, dso_val in substation_config.items():
        filesToDelete = [name for name in os.listdir(os.path.abspath(caseName + '/' + dso_key))
                         if os.path.isfile(os.path.join(os.path.abspath(caseName + '/' + dso_key), name)) and 'feeder' in name]
        print("=== Removing the following files: {0} for {1}. ===".format(filesToDelete, dso_key))
        [os.remove(os.path.join(os.path.abspath(caseName + '/' + dso_key), fileName)) for fileName in filesToDelete]

    tso.write_file(caseName + '/tso_h.json')

    # Also create the launch, kill and clean scripts for this case
    helpers.write_dsot_management_script(master_file="generate_case_config",
                                         case_path=caseName,
                                         system_config=sys_config,
                                         substation_config=dso_config,
                                         weather_config=weather_config)


if __name__ == "__main__":
    if len(sys.argv) > 6:
        prepare_case(int(sys.argv[1]), sys.argv[2], pv=int(sys.argv[3]), bt=int(sys.argv[4]), fl=int(sys.argv[5]), ev=int(sys.argv[6]))
    else:
        prepare_case(8, "8_system_case_config", pv=0, bt=0, fl=0, ev=0)
        # prepare_case(8, "8_system_case_config", pv=0, bt=1, fl=0, ev=0)
        # prepare_case(8, "8_system_case_config", pv=0, bt=0, fl=1, ev=0)
        # prepare_case(8, "8_hi_system_case_config", pv=1, bt=0, fl=0, ev=0)
        # prepare_case(8, "8_hi_system_case_config", pv=1, bt=1, fl=0, ev=1)
        # prepare_case(8, "8_hi_system_case_config", pv=1, bt=0, fl=1, ev=1)

        # prepare_case(200, "200_system_case_config", pv=0, bt=0, fl=0, ev=0)
        # prepare_case(200, "200_system_case_config", pv=0, bt=1, fl=0, ev=0)
        # prepare_case(200, "200_system_case_config", pv=0, bt=0, fl=1, ev=0)
        # prepare_case(200, "200_hi_system_case_config", pv=1, bt=0, fl=0, ev=0)
        # prepare_case(200, "200_hi_system_case_config", pv=1, bt=1, fl=0, ev=1)
        # prepare_case(200, "200_hi_system_case_config", pv=1, bt=0, fl=1, ev=1)<|MERGE_RESOLUTION|>--- conflicted
+++ resolved
@@ -18,26 +18,6 @@
 import tesp_support.dsot.helpers_dsot as helpers
 import tesp_support.dsot.case_merge as cm
 import tesp_support.dsot.glm_dictionary as gd
-
-<<<<<<< HEAD
-recs = ""
-# recs_data = False
-recs_data = True
-if recs_data:
-    recs = "RECS"
-    import examples.analysis.dsot.recs.commercial_feeder_glm as com_FG
-    import examples.analysis.dsot.recs.copperplate_feeder_glm as cp_FG
-    import examples.analysis.dsot.recs.residential_feeder_glm as res_FG
-    import examples.analysis.dsot.recs.prep_substation_recs as prep
-else:
-    import tesp_support.original.commercial_feeder_glm as com_FG
-    import tesp_support.original.copperplate_feeder_glm as cp_FG
-    import tesp_support.dsot.residential_feeder_glm as res_FG
-    import prep_substation_dsot as prep
-=======
-import prep_substation_dsot as prep
->>>>>>> 1926564c
-
 
 recs = ""
 # recs_data = False
@@ -48,11 +28,12 @@
     import recs.commercial_feeder_glm as com_FG
     import recs.copperplate_feeder_glm as cp_FG
     import recs.residential_feeder_glm as res_FG
+    import recs.prep_substation_recs as prep
 else:
     import tesp_support.original.commercial_feeder_glm as com_FG
     import tesp_support.original.copperplate_feeder_glm as cp_FG
     import tesp_support.dsot.residential_feeder_glm as res_FG
-
+    import prep_substation_dsot as prep
 
 # Simulation settings for the experimental case
 def prepare_case(node, mastercase, pv=None, bt=None, fl=None, ev=None):
@@ -267,6 +248,9 @@
         if recs_data:
             sim['state'] = dso_val['state']
             sim['income_level'] = dso_val['income_level']
+        if recs_data:
+            sim['state'] = dso_val['state']
+            sim['income_level'] = dso_val['income_level']
         sim['rooftop_pv_rating_MW'] = dso_val['rooftop_pv_rating_MW']
         sim['scaling_factor'] = dso_val['scaling_factor']
         sim['serverPort'] = 5150 + (int(bus) // 20)
