--- conflicted
+++ resolved
@@ -340,11 +340,7 @@
                         weekend_day_set_heat = occ_comm_heat_setpoint
                         weekend_night_set_heat = night_set_heat
                     else:
-<<<<<<< HEAD
-                        # New schedule to implmement REC's data
-=======
-                        # New schedule to implement CBEC's data
->>>>>>> 0104b8d0
+                        # New schedule to implement REC's data
                         wakeup_start = random_norm_trunc(thermostat_schedule_config['WeekdayWakeStart'])
                         daylight_start = wakeup_start + random_norm_trunc(
                             thermostat_schedule_config['WeekdayWakeToDaylightTime'])
